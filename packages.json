--- conflicted
+++ resolved
@@ -144,15 +144,12 @@
     "path": "packages/apps/proof-of-us"
   },
   {
-<<<<<<< HEAD
-=======
     "name": "@kadena/react-icons",
     "version": "0.0.1",
     "private": true,
     "path": "packages/libs/react-icons"
   },
   {
->>>>>>> c5a705b5
     "name": "@kadena/react-ui",
     "version": "0.8.1",
     "private": false,
