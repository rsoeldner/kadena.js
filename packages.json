--- conflicted
+++ resolved
@@ -79,11 +79,7 @@
   },
   {
     "name": "@kadena/hd-wallet",
-<<<<<<< HEAD
-    "version": "0.0.1",
-=======
     "version": "0.1.0",
->>>>>>> ea6e2925
     "private": true,
     "path": "packages/libs/hd-wallet"
   },
