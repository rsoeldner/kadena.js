name: CI (build, lint, test)
# All pull requests, and
# Workflow dispatch allows you to run this workflow manually from the Actions tab
on:
  push:
    branches:
      - main
  pull_request:
  workflow_dispatch:

env:
  TURBO_TOKEN: ${{ secrets.TURBO_TOKEN }}
  TURBO_TEAM: ${{ secrets.TURBO_TEAM }}
  CI: true

jobs:
  build:
    name: Build & unit test
    runs-on: ubuntu-latest

    steps:
      - uses: actions/checkout@v4
        with:
          fetch-depth: 2
          show-progress: false

      - uses: pnpm/action-setup@v2
        with:
          version: 8

      - uses: actions/setup-node@v3
        with:
          node-version: 18
          cache: 'pnpm'

      - name: Install rust dependencies
<<<<<<< HEAD
        run:
          sudo apt-get update && sudo apt-get install libgtk-3-dev
          libsoup2.4-dev javascriptcoregtk-4.1
=======
        run: |
          sudo apt-get update
          sudo apt-get install libgtk-3-dev libsoup2.4-dev javascriptcoregtk-4.1
>>>>>>> 4a475f7f

      - name: Install dependencies
        run: pnpm install

      - name: Lint monorepo root
        run: pnpm run lint

      - name: Build, lint, test all packages
        run: pnpm turbo lint build test

  integration-tests:
    name: INT - ${{ matrix.package }}
    needs: build
    runs-on: ubuntu-latest
    strategy:
      fail-fast: false
      matrix:
        package:
          [
            '@kadena/client',
            '@kadena/client-utils',
            '@kadena/create-kadena-app',
          ]

    steps:
      - uses: actions/checkout@v4
        with:
          fetch-depth: 2
          show-progress: false

      - uses: pnpm/action-setup@v2
        with:
          version: 8

      - uses: actions/setup-node@v3
        with:
          node-version: 18
          cache: 'pnpm'

      - name: Start devnet
        uses: ./.github/actions/devnet
        with:
          migrations: packages/apps/graph/cwd-extra-migrations

      - name: Install dependencies
        run: pnpm install

      - name: run integration tests
        run: pnpm run test:integration --filter ${{ matrix.package }}

  end-to-end-tests:
    name: E2E - ${{ matrix.app }}
    needs: build
    runs-on: ubuntu-latest
    strategy:
      fail-fast: false
      matrix:
        app: ['tools', 'docs', 'graph']

    steps:
      - uses: actions/checkout@v4
        with:
          fetch-depth: 2
          show-progress: false

      - uses: pnpm/action-setup@v2
        with:
          version: 8

      - name: Setup node
        uses: actions/setup-node@v3
        with:
          node-version: 18
          cache: 'pnpm'

      - name: Start devnet
        uses: ./.github/actions/devnet
        with:
          migrations: packages/apps/graph/cwd-extra-migrations

      - name: Install dependencies
        run: pnpm install

      - name: Install browsers
        run: pnpm --filter @kadena-dev/e2e-tests run install:chromium

      # Disable remote caching, we need to explicitly rebuild Apps.
      - name: build dApp
        run: pnpm turbo build --filter @kadena/${{ matrix.app }} --force

      - name: Run end-to-end tests
        run:
          pnpm turbo test:e2e --filter @kadena-dev/e2e-tests -- -c
          playwright.${{ matrix.app }}.config.ts
        env:
          TESTOBJECT: ${{ matrix.app }}

      - uses: actions/upload-artifact@v3
        if: always()
        with:
          name: playwright-report
          path: packages/tools/e2e-tests/playwright-report/
          retention-days: 30

  ci-gate:
    if: always()
    needs:
      - build
      - integration-tests
      - end-to-end-tests
    runs-on: Ubuntu-latest
    steps:
      - name: Check required jobs.
        uses: re-actors/alls-green@release/v1
        with:
          jobs: ${{ toJSON(needs) }}<|MERGE_RESOLUTION|>--- conflicted
+++ resolved
@@ -34,15 +34,9 @@
           cache: 'pnpm'
 
       - name: Install rust dependencies
-<<<<<<< HEAD
-        run:
-          sudo apt-get update && sudo apt-get install libgtk-3-dev
-          libsoup2.4-dev javascriptcoregtk-4.1
-=======
         run: |
           sudo apt-get update
           sudo apt-get install libgtk-3-dev libsoup2.4-dev javascriptcoregtk-4.1
->>>>>>> 4a475f7f
 
       - name: Install dependencies
         run: pnpm install
