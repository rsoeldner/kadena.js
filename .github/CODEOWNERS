# About code owners: https://docs.github.com/en/repositories/managing-your-repositorys-settings-and-features/customizing-your-repository/about-code-owners

*                                               @alber70g @randynamic @ggobugi27

/common                                         @alber70g @randynamic @ggobugi27

/packages/apps/explorer                         @alber70g @randynamic @ggobugi27
/packages/apps/graph                            @alber70g @randynamic @ggobugi27
/packages/apps/graph-client                     @alber70g @randynamic @ggobugi27 @eileenmguo
<<<<<<< HEAD
/packages/apps/kadena-docs                      @sstraatemans
/packages/apps/kadena-transfer                  @MRVDH @KristinaSpasevska @nil-amrutlal-dept @rezaerami
=======
/packages/apps/kadena-docs                      @eileenmguo @sstraatemans @isaozler @ash-vd
>>>>>>> 588df436

/packages/libs/bootstrap-lib                    @alber70g @randynamic @ggobugi27
/packages/libs/chainweb-node-client             @alber70g @randynamic @ggobugi27
/packages/libs/chainweb-stream-client           @Takadenoshi
/packages/libs/chainwebjs                       @alber70g @randynamic @ggobugi27
/packages/libs/client                           @alber70g @randynamic @ggobugi27 @ash-vd
/packages/libs/cryptography-utils               @alber70g @randynamic @ggobugi27
/packages/libs/kadena.js                        @ash-vd @alber70g
/packages/libs/cryptography-utils               @alber70g @randynamic @ggobugi27
/packages/libs/pactjs                           @alber70g @randynamic @ggobugi27 @ash-vd
/packages/libs/pactjs-generator                 @alber70g @randynamic @ggobugi27
/packages/libs/pactjs-test-project              @alber70g @randynamic @ggobugi27
/packages/libs/react-components                 @eileenmguo @sstraatemans @isaozler
/packages/libs/types                            @alber70g @randynamic @ggobugi27

/packages/tools/cookbook                        @eileenmguo
/packages/tools/create-kadena-app               @jermaine150
/packages/tools/eslint-config                   @alber70g @randynamic @ggobugi27
/packages/tools/eslint-plugin                   @alber70g @randynamic @ggobugi27
/packages/tools/heft-rig                        @alber70g @randynamic @ggobugi27
/packages/tools/integration-tests               @alber70g @randynamic @ggobugi27
/packages/tools/pactjs-cli                      @alber70g @randynamic @ggobugi27 @ash-vd

/packages/tutorials                             @jermaine150 @randynamic<|MERGE_RESOLUTION|>--- conflicted
+++ resolved
@@ -7,12 +7,8 @@
 /packages/apps/explorer                         @alber70g @randynamic @ggobugi27
 /packages/apps/graph                            @alber70g @randynamic @ggobugi27
 /packages/apps/graph-client                     @alber70g @randynamic @ggobugi27 @eileenmguo
-<<<<<<< HEAD
-/packages/apps/kadena-docs                      @sstraatemans
+/packages/apps/kadena-docs                      @eileenmguo @sstraatemans @isaozler @ash-vd
 /packages/apps/kadena-transfer                  @MRVDH @KristinaSpasevska @nil-amrutlal-dept @rezaerami
-=======
-/packages/apps/kadena-docs                      @eileenmguo @sstraatemans @isaozler @ash-vd
->>>>>>> 588df436
 
 /packages/libs/bootstrap-lib                    @alber70g @randynamic @ggobugi27
 /packages/libs/chainweb-node-client             @alber70g @randynamic @ggobugi27
