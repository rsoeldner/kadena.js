{
  "name": "@kadena/js-monorepo",
  "version": "1.0.0",
  "private": true,
  "description": "Kadena JS monorepo",
  "license": "ISC",
  "scripts": {
    "build": "turbo run build",
    "format": "pnpm run format:md && pnpm -r run format",
    "format:ci": "pnpm -r run format:src --check",
    "format:md": "remark *.md -o --use @kadena-dev/markdown",
    "format:src": "prettier . \"!packages\" --cache --write",
    "preinstall": "npx --no-install only-allow pnpm",
    "knip": "NEXT_TRANSLATE_PATH=packages/apps/tools knip",
    "lint": "pnpm run lint:fix-versions && turbo run lint",
    "lint:ci": "pnpm run lint:versions && turbo run lint",
    "lint:fix-versions": "syncpack fix-mismatches",
    "lint:versions": "syncpack list-mismatches",
    "publish": "changeset publish",
    "select": "git checkout .changeset/config.json && tsx --no-warnings ./packages/tools/scripts/publish-set.ts",
<<<<<<< HEAD
    "test": "turbo run test",
    "version": "changeset version"
=======
    "version": "changeset version",
    "publish": "changeset publish"
  },
  "engines": {
    "node": ">=18",
    "pnpm": ">=8"
>>>>>>> eabf9e3b
  },
  "devDependencies": {
    "@changesets/cli": "^2.26.2",
    "@kadena-dev/markdown": "workspace:*",
    "knip": "^2.21.2",
    "only-allow": "^1.1.1",
    "syncpack": "^10.9.3",
    "tsx": "^3.12.8",
    "turbo": "^1.10.13"
  },
  "engines": {
    "node": ">=16",
    "pnpm": ">=8"
  }
}<|MERGE_RESOLUTION|>--- conflicted
+++ resolved
@@ -18,17 +18,12 @@
     "lint:versions": "syncpack list-mismatches",
     "publish": "changeset publish",
     "select": "git checkout .changeset/config.json && tsx --no-warnings ./packages/tools/scripts/publish-set.ts",
-<<<<<<< HEAD
     "test": "turbo run test",
     "version": "changeset version"
-=======
-    "version": "changeset version",
-    "publish": "changeset publish"
   },
   "engines": {
     "node": ">=18",
     "pnpm": ">=8"
->>>>>>> eabf9e3b
   },
   "devDependencies": {
     "@changesets/cli": "^2.26.2",
@@ -38,9 +33,5 @@
     "syncpack": "^10.9.3",
     "tsx": "^3.12.8",
     "turbo": "^1.10.13"
-  },
-  "engines": {
-    "node": ">=16",
-    "pnpm": ">=8"
   }
 }