/**
 * This is the main configuration file for Rush.
 * For full documentation, please see https://rushjs.io
 */
{
  "$schema": "https://developer.microsoft.com/json-schemas/rush/v5/rush.schema.json",

  /**
   * (Required) This specifies the version of the Rush engine to be used in this repo.
   * Rush's "version selector" feature ensures that the globally installed tool will
   * behave like this release, regardless of which version is installed globally.
   *
   * The common/scripts/install-run-rush.js automation script also uses this version.
   *
   * NOTE: If you upgrade to a new major version of Rush, you should replace the "v5"
   * path segment in the "$schema" field for all your Rush config files.  This will ensure
   * correct error-underlining and tab-completion for editors such as VS Code.
   */
  "rushVersion": "5.93.1",

  /**
   * The next field selects which package manager should be installed and determines its version.
   * Rush installs its own local copy of the package manager to ensure that your build process
   * is fully isolated from whatever tools are present in the local environment.
   *
   * Specify one of: "pnpmVersion", "npmVersion", or "yarnVersion".  See the Rush documentation
   * for details about these alternatives.
   */
  "pnpmVersion": "6.7.1",

  // "npmVersion": "6.14.15",
  // "yarnVersion": "1.9.4",

  /**
   * Options that are only used when the PNPM package manager is selected
   */
  "pnpmOptions": {
    /**
     * Specifies the location of the PNPM store.  There are two possible values:
     *
     * - "local" - use the "pnpm-store" folder in the current configured temp folder:
     *   "common/temp/pnpm-store" by default.
     * - "global" - use PNPM's global store, which has the benefit of being shared
     *    across multiple repo folders, but the disadvantage of less isolation for builds
     *    (e.g. bugs or incompatibilities when two repos use different releases of PNPM)
     *
     * RUSH_PNPM_STORE_PATH will override the directory that will be used as the store
     *
     * In all cases, the store path will be overridden by the environment variable RUSH_PNPM_STORE_PATH.
     *
     * The default value is "local".
     */
    // "pnpmStore": "local",

    /**
     * If true, then Rush will add the "--strict-peer-dependencies" option when invoking PNPM.
     * This causes "rush install" to fail if there are unsatisfied peer dependencies, which is
     * an invalid state that can cause build failures or incompatible dependency versions.
     * (For historical reasons, JavaScript package managers generally do not treat this invalid
     * state as an error.)
     *
     * The default value is false to avoid legacy compatibility issues.
     * It is strongly recommended to set strictPeerDependencies=true.
     */
    "strictPeerDependencies": false,

    /**
     * Configures the strategy used to select versions during installation.
     *
     * This feature requires PNPM version 3.1 or newer.  It corresponds to the "--resolution-strategy" command-line
     * option for PNPM.  Possible values are "fast" and "fewer-dependencies".  PNPM's default is "fast", but this may
     * be incompatible with certain packages, for example the "@types" packages from DefinitelyTyped.  Rush's default
     * is "fewer-dependencies", which causes PNPM to avoid installing a newer version if an already installed version
     * can be reused; this is more similar to NPM's algorithm.
     *
     * After modifying this field, it's recommended to run "rush update --full" so that the package manager
     * will recalculate all version selections.
     */
    // "resolutionStrategy": "fast",

    /**
     * If true, then `rush install` will report an error if manual modifications
     * were made to the PNPM shrinkwrap file without running "rush update" afterwards.
     *
     * This feature protects against accidental inconsistencies that may be introduced
     * if the PNPM shrinkwrap file ("pnpm-lock.yaml") is manually edited.  When this
     * feature is enabled, "rush update" will append a hash to the file as a YAML comment,
     * and then "rush update" and "rush install" will validate the hash.  Note that this does not prohibit
     * manual modifications, but merely requires "rush update" be run
     * afterwards, ensuring that PNPM can report or repair any potential inconsistencies.
     *
     * To temporarily disable this validation when invoking "rush install", use the
     * "--bypass-policy" command-line parameter.
     *
     * The default value is false.
     */
    "preventManualShrinkwrapChanges": true,

    /**
     * If true, then `rush install` will use the PNPM workspaces feature to perform the
     * install.
     *
     * This feature uses PNPM to perform the entire monorepo install. When using workspaces, Rush will
     * generate a "pnpm-workspace.yaml" file referencing all local projects to install. Rush will
     * also generate a "pnpmfile.js" which is used to provide preferred versions support. When install
     * is run, this pnpmfile will be used to replace dependency version ranges with a smaller subset
     * of the original range. If the preferred version is not fully a subset of the original version
     * range, it will be left as-is. After this, the pnpmfile.js provided in the repository (if one
     * exists) will be called to further modify package dependencies.
     *
     * This option is experimental. The default value is false.
     */
    "useWorkspaces": true
  },

  /**
   * Older releases of the Node.js engine may be missing features required by your system.
   * Other releases may have bugs.  In particular, the "latest" version will not be a
   * Long Term Support (LTS) version and is likely to have regressions.
   *
   * Specify a SemVer range to ensure developers use a Node.js version that is appropriate
   * for your repo.
   *
   * LTS schedule: https://nodejs.org/en/about/releases/
   * LTS versions: https://nodejs.org/en/download/releases/
   */
  "nodeSupportedVersionRange": ">=16.13.0 <17.0.0 || >=18.12.0 <19.0.0",

  /**
   * Odd-numbered major versions of Node.js are experimental.  Even-numbered releases
   * spend six months in a stabilization period before the first Long Term Support (LTS) version.
   * For example, 8.9.0 was the first LTS version of Node.js 8.  Pre-LTS versions are not recommended
   * for production usage because they frequently have bugs.  They may cause Rush itself
   * to malfunction.
   *
   * Rush normally prints a warning if it detects a pre-LTS Node.js version.  If you are testing
   * pre-LTS versions in preparation for supporting the first LTS version, you can use this setting
   * to disable Rush's warning.
   */
  // "suppressNodeLtsWarning": false,

  /**
   * If you would like the version specifiers for your dependencies to be consistent, then
   * uncomment this line. This is effectively similar to running "rush check" before any
   * of the following commands:
   *
   *   rush install, rush update, rush link, rush version, rush publish
   *
   * In some cases you may want this turned on, but need to allow certain packages to use a different
   * version. In those cases, you will need to add an entry to the "allowedAlternativeVersions"
   * section of the common-versions.json.
   */
  "ensureConsistentVersions": true,

  /**
   * Large monorepos can become intimidating for newcomers if project folder paths don't follow
   * a consistent and recognizable pattern.  When the system allows nested folder trees,
   * we've found that teams will often use subfolders to create islands that isolate
   * their work from others ("shipping the org").  This hinders collaboration and code sharing.
   *
   * The Rush developers recommend a "category folder" model, where buildable project folders
   * must always be exactly two levels below the repo root.  The parent folder acts as the category.
   * This provides a basic facility for grouping related projects (e.g. "apps", "libraries",
   * "tools", "prototypes") while still encouraging teams to organize their projects into
   * a unified taxonomy.  Limiting to 2 levels seems very restrictive at first, but if you have
   * 20 categories and 20 projects in each category, this scheme can easily accommodate hundreds
   * of projects.  In practice, you will find that the folder hierarchy needs to be rebalanced
   * occasionally, but if that's painful, it's a warning sign that your development style may
   * discourage refactoring.  Reorganizing the categories should be an enlightening discussion
   * that brings people together, and maybe also identifies poor coding practices (e.g. file
   * references that reach into other project's folders without using Node.js module resolution).
   *
   * The defaults are projectFolderMinDepth=1 and projectFolderMaxDepth=2.
   *
   * To remove these restrictions, you could set projectFolderMinDepth=1
   * and set projectFolderMaxDepth to a large number.
   */
  "projectFolderMinDepth": 3,
  "projectFolderMaxDepth": 3,

  /**
   * Today the npmjs.com registry enforces fairly strict naming rules for packages, but in the early
   * days there was no standard and hardly any enforcement.  A few large legacy projects are still using
   * nonstandard package names, and private registries sometimes allow it.  Set "allowMostlyStandardPackageNames"
   * to true to relax Rush's enforcement of package names.  This allows upper case letters and in the future may
   * relax other rules, however we want to minimize these exceptions.  Many popular tools use certain punctuation
   * characters as delimiters, based on the assumption that they will never appear in a package name; thus if we relax
   * the rules too much it is likely to cause very confusing malfunctions.
   *
   * The default value is false.
   */
  "allowMostlyStandardPackageNames": true,

  /**
   * This feature helps you to review and approve new packages before they are introduced
   * to your monorepo.  For example, you may be concerned about licensing, code quality,
   * performance, or simply accumulating too many libraries with overlapping functionality.
   * The approvals are tracked in two config files "browser-approved-packages.json"
   * and "nonbrowser-approved-packages.json".  See the Rush documentation for details.
   */
  // "approvedPackagesPolicy": {
  //   /**
  //    * The review categories allow you to say for example "This library is approved for usage
  //    * in prototypes, but not in production code."
  //    *
  //    * Each project can be associated with one review category, by assigning the "reviewCategory" field
  //    * in the "projects" section of rush.json.  The approval is then recorded in the files
  //    * "common/config/rush/browser-approved-packages.json" and "nonbrowser-approved-packages.json"
  //    * which are automatically generated during "rush update".
  //    *
  //    * Designate categories with whatever granularity is appropriate for your review process,
  //    * or you could just have a single category called "default".
  //    */
  //   "reviewCategories": [
  //     // Some example categories:
  //     "production", // projects that ship to production
  //     "tools",      // non-shipping projects that are part of the developer toolchain
  //     "prototypes"  // experiments that should mostly be ignored by the review process
  //   ],
  //
  //   /**
  //    * A list of NPM package scopes that will be excluded from review.
  //    * We recommend to exclude TypeScript typings (the "@types" scope), because
  //    * if the underlying package was already approved, this would imply that the typings
  //    * are also approved.
  //    */
  //   // "ignoredNpmScopes": ["@types"]
  // },

  /**
   * If you use Git as your version control system, this section has some additional
   * optional features you can use.
   */
  // "gitPolicy": {
  /**
   * Work at a big company?  Tired of finding Git commits at work with unprofessional Git
   * emails such as "beer-lover@my-college.edu"?  Rush can validate people's Git email address
   * before they get started.
   *
   * Define a list of regular expressions describing allowable e-mail patterns for Git commits.
   * They are case-insensitive anchored JavaScript RegExps.  Example: ".*@example\.com"
   *
   * IMPORTANT: Because these are regular expressions encoded as JSON string literals,
   * RegExp escapes need two backslashes, and ordinary periods should be "\\.".
   */
  // "allowedEmailRegExps": [
  //   "[^@]+@users\\.noreply\\.github\\.com",
  //   "travis@example\\.org"
  // ],

  /**
   * When Rush reports that the address is malformed, the notice can include an example
   * of a recommended email.  Make sure it conforms to one of the allowedEmailRegExps
   * expressions.
   */
  // "sampleEmail": "mrexample@users.noreply.github.com",

  /**
   * The commit message to use when committing changes during 'rush publish'.
   *
   * For example, if you want to prevent these commits from triggering a CI build,
   * you might configure your system's trigger to look for a special string such as "[skip-ci]"
   * in the commit message, and then customize Rush's message to contain that string.
   */
  // "versionBumpCommitMessage": "Bump versions [skip ci]",

  /**
   * The commit message to use when committing changes during 'rush version'.
   *
   * For example, if you want to prevent these commits from triggering a CI build,
   * you might configure your system's trigger to look for a special string such as "[skip-ci]"
   * in the commit message, and then customize Rush's message to contain that string.
   */
  // "changeLogUpdateCommitMessage": "Update changelogs [skip ci]"
  // },

  "repository": {
    /**
     * The URL of this Git repository, used by "rush change" to determine the base branch for your PR.
     *
     * The "rush change" command needs to determine which files are affected by your PR diff.
     * If you merged or cherry-picked commits from the main branch into your PR branch, those commits
     * should be excluded from this diff (since they belong to some other PR).  In order to do that,
     * Rush needs to know where to find the base branch for your PR.  This information cannot be
     * determined from Git alone, since the "pull request" feature is not a Git concept.  Ideally
     * Rush would use a vendor-specific protocol to query the information from GitHub, Azure DevOps, etc.
     * But to keep things simple, "rush change" simply assumes that your PR is against the "main" branch
     * of the Git remote indicated by the repository.url setting in rush.json.  If you are working in
     * a GitHub "fork" of the real repo, this setting will be different from the repository URL of your
     * your PR branch, and in this situation "rush change" will also automatically invoke "git fetch"
     * to retrieve the latest activity for the remote main branch.
     */
    "url": "https://github.com/kadena-community/kadena.js",

    /**
     * The default branch name. This tells "rush change" which remote branch to compare against.
     * The default value is "main"
     */
    "defaultBranch": "main"

    /**
     * The default remote. This tells "rush change" which remote to compare against if the remote URL is
     * not set or if a remote matching the provided remote URL is not found.
     */
    // "defaultRemote": "origin"
  },

  /**
   * Event hooks are customized script actions that Rush executes when specific events occur
   */
  "eventHooks": {
    /**
     * The list of shell commands to run before the Rush installation starts
     */
    "preRushInstall": ["node ./common/scripts/add-lib-index-pactjs-cli.js"],

    /**
     * The list of shell commands to run after the Rush installation finishes
     */
    "postRushInstall": [],

    /**
     * The list of shell commands to run before the Rush build command starts
     */
    "preRushBuild": [],

    /**
     * The list of shell commands to run after the Rush build command finishes
     */
    "postRushBuild": []
  },

  /**
   * Installation variants allow you to maintain a parallel set of configuration files that can be
   * used to build the entire monorepo with an alternate set of dependencies.  For example, suppose
   * you upgrade all your projects to use a new release of an important framework, but during a transition period
   * you intend to maintain compatibility with the old release.  In this situation, you probably want your
   * CI validation to build the entire repo twice: once with the old release, and once with the new release.
   *
   * Rush "installation variants" correspond to sets of config files located under this folder:
   *
   *   common/config/rush/variants/<variant_name>
   *
   * The variant folder can contain an alternate common-versions.json file.  Its "preferredVersions" field can be used
   * to select older versions of dependencies (within a loose SemVer range specified in your package.json files).
   * To install a variant, run "rush install --variant <variant_name>".
   *
   * For more details and instructions, see this article:  https://rushjs.io/pages/advanced/installation_variants/
   */
  "variants": [
    // {
    //   /**
    //    * The folder name for this variant.
    //    */
    //   "variantName": "old-sdk",
    //
    //   /**
    //    * An informative description
    //    */
    //   "description": "Build this repo using the previous release of the SDK"
    // }
  ],

  /**
   * Rush can collect anonymous telemetry about everyday developer activity such as
   * success/failure of installs, builds, and other operations.  You can use this to identify
   * problems with your toolchain or Rush itself.  THIS TELEMETRY IS NOT SHARED WITH MICROSOFT.
   * It is written into JSON files in the common/temp folder.  It's up to you to write scripts
   * that read these JSON files and do something with them.  These scripts are typically registered
   * in the "eventHooks" section.
   */
  "telemetryEnabled": true,

  /**
   * Allows creation of hotfix changes. This feature is experimental so it is disabled by default.
   * If this is set, 'rush change' only allows a 'hotfix' change type to be specified. This change type
   * will be used when publishing subsequent changes from the monorepo.
   */
  // "hotfixChangeEnabled": false,

  /**
   * This is an optional, but recommended, list of available tags that can be applied
   * to projects. If this property is not specified, any tag is allowed. This
   * list is useful in preventing typos when specifying tags for projects.
   */
  /**
   * @alber70g
   * 1. Apps: has a runtime and can be deployed (e.g.: chainweb explorer)
   * 2. Libs: offers functionality, but isn't a deployable artifact
   * 3. Tools: is used in pipeline, during development or otherwise not a app or lib
   */
  "allowedProjectTags": ["apps", "libs", "tools"],

  /**
   * (Required) This is the inventory of projects to be managed by Rush.
   *
   * Rush does not automatically scan for projects using wildcards, for a few reasons:
   * 1. Depth-first scans are expensive, particularly when tools need to repeatedly collect the list.
   * 2. On a caching CI machine, scans can accidentally pick up files left behind from a previous build.
   * 3. It's useful to have a centralized inventory of all projects and their important metadata.
   */
  "projects": [
    // #########################
    // ##  Deployables
    // #########################
    {
      "packageName": "@kadena/graph",
      "projectFolder": "packages/apps/graph",
      "decoupledLocalDependencies": ["@kadena/pactjs-cli"],
      "reviewCategory": "prototypes",
      "shouldPublish": false
    },

    {
      "packageName": "@kadena/graph-client",
      "projectFolder": "packages/apps/graph-client",
      "decoupledLocalDependencies": ["@kadena/pactjs-cli"],
      "reviewCategory": "prototypes",
      "shouldPublish": false
    },

    {
      "packageName": "@kadena/docs",
      "projectFolder": "packages/apps/docs",
      "reviewCategory": "prototypes",
      "decoupledLocalDependencies": ["@kadena/pactjs-cli"],
      "shouldPublish": false
    },

    {
<<<<<<< HEAD
      "packageName": "@kadena/tools",
      "projectFolder": "packages/apps/tools",
=======
      "packageName": "@kadena/immutable-records",
      "projectFolder": "packages/apps/immutable-records",
      "reviewCategory": "prototypes",
      "decoupledLocalDependencies": ["@kadena/pactjs-cli"],
      "shouldPublish": false
    },

    {
      "packageName": "@kadena/transfer",
      "projectFolder": "packages/apps/transfer",
>>>>>>> 3d7e8fde
      "reviewCategory": "prototypes",
      "decoupledLocalDependencies": [
        "@kadena/client",
        "@kadena/pactjs-cli",
        "@kadena/chainweb-node-client"
      ],
      "skipRushCheck": false,
      "shouldPublish": false
    },

    // #########################
    // ##  Features
    // #########################

    // #########################
    // ##  Libraries
    // #########################
    {
      "packageName": "kadena.js",
      "projectFolder": "packages/libs/kadena.js",
      "tags": ["libs"],
      "shouldPublish": false
    },

    {
      "packageName": "@kadena/client",
      "projectFolder": "packages/libs/client",
      "tags": ["libs"],
      "shouldPublish": true,
      "versionPolicyName": "client"
    },

    {
      "packageName": "@kadena/bootstrap-lib",
      "projectFolder": "packages/libs/bootstrap-lib",
      "tags": ["libs"],
      "shouldPublish": false
    },

    {
      "packageName": "@kadena/cryptography-utils",
      "projectFolder": "packages/libs/cryptography-utils",
      "tags": ["libs"],
      "shouldPublish": true,
      "versionPolicyName": "alpha"
    },

    {
      "packageName": "@kadena/chainweb-node-client",
      "projectFolder": "packages/libs/chainweb-node-client",
      "tags": ["libs"],
      "shouldPublish": true,
      "versionPolicyName": "alpha"
    },

    {
      "packageName": "@kadena/chainweb-stream-client",
      "projectFolder": "packages/libs/chainweb-stream-client",
      "tags": ["libs"],
      "shouldPublish": true,
      "versionPolicyName": "alpha"
    },

    {
      "packageName": "@kadena/chainwebjs",
      "projectFolder": "packages/libs/chainwebjs",
      "tags": ["libs"],
      "shouldPublish": false
    },

    {
      "packageName": "@kadena/pactjs",
      "projectFolder": "packages/libs/pactjs",
      "tags": ["libs"],
      "shouldPublish": true,
      "versionPolicyName": "alpha"
    },

    {
      "packageName": "@kadena/pactjs-generator",
      "projectFolder": "packages/libs/pactjs-generator",
      "tags": ["libs"],
      "shouldPublish": true,
      "versionPolicyName": "client"
    },

    {
      "packageName": "@kadena/client-examples",
      "projectFolder": "packages/libs/client-examples",
      "tags": ["libs"],
      "shouldPublish": false
    },

    {
      "packageName": "@kadena/react-components",
      "projectFolder": "packages/libs/react-components",
      "tags": ["libs"],
      "shouldPublish": false
    },

    {
      "packageName": "@kadena/react-ui",
      "projectFolder": "packages/libs/react-ui",
      "tags": ["libs"],
      "shouldPublish": false
    },

    {
      "packageName": "@kadena/types",
      "projectFolder": "packages/libs/types",
      "tags": ["libs"],
      "shouldPublish": true,
      "versionPolicyName": "alpha"
    },

    // #########################
    // ##  Tools
    // #########################
    {
      "packageName": "@kadena/cookbook",
      "projectFolder": "packages/tools/cookbook",
      "decoupledLocalDependencies": [
        "@kadena/cookbook",
        "@kadena/client",
        "@kadena/pactjs-cli"
      ],
      "tags": ["tools"],
      "shouldPublish": false
    },

    {
      "packageName": "@kadena/create-kadena-app",
      "projectFolder": "packages/tools/create-kadena-app",
      "tags": ["tools"],
      "shouldPublish": false
    },

    {
      "packageName": "@kadena-dev/eslint-config",
      "projectFolder": "packages/tools/eslint-config",
      "tags": ["tools"],
      "shouldPublish": true
    },

    {
      "packageName": "@kadena-dev/eslint-plugin",
      "projectFolder": "packages/tools/eslint-plugin",
      "decoupledLocalDependencies": ["@kadena-dev/eslint-plugin"],
      "tags": ["tools"],
      "shouldPublish": true
    },

    {
      "packageName": "@kadena-dev/heft-rig",
      "projectFolder": "packages/tools/heft-rig",
      "tags": ["tools"],
      "shouldPublish": true
    },

    {
      "packageName": "@kadena/integration-tests",
      "projectFolder": "packages/tools/integration-tests",
      "tags": ["tools"],
      "shouldPublish": false
    },

    {
      "packageName": "@kadena/pactjs-cli",
      "projectFolder": "packages/tools/pactjs-cli",
      "tags": ["tools"],
      "shouldPublish": true,
      "versionPolicyName": "client"
    },

    {
      "packageName": "@kadena-dev/markdown",
      "projectFolder": "packages/tools/remark-plugins",
      "tags": ["tools"],
      "shouldPublish": false
    },

    {
      "packageName": "@kadena/kda-cli",
      "projectFolder": "packages/tools/kda-cli",
      "tags": ["tools"],
      "shouldPublish": false
    },

    {
      "packageName": "@kadena-dev/rush-fix-versions",
      "projectFolder": "packages/tools/rush-fix-versions",
      "tags": ["tools"],
      "shouldPublish": true,
      "versionPolicyName": "alpha"
    }

    // {
    //   /**
    //    * The NPM package name of the project (must match package.json)
    //    */
    //   "packageName": "my-app",
    //
    //   /**
    //    * The path to the project folder, relative to the rush.json config file.
    //    */
    //   "projectFolder": "apps/my-app",
    //
    //   /**
    //    * An optional category for usage in the "browser-approved-packages.json"
    //    * and "nonbrowser-approved-packages.json" files.  The value must be one of the
    //    * strings from the "reviewCategories" defined above.
    //    */
    //   "reviewCategory": "production",
    //
    //   /**
    //    * A list of Rush project names that are to be installed from NPM
    //    * instead of linking to the local project.
    //    *
    //    * If a project's package.json specifies a dependency that is another Rush project
    //    * in the monorepo workspace, normally Rush will locally link its folder instead of
    //    * installing from NPM.  If you are using PNPM workspaces, this is indicated by
    //    * a SemVer range such as "workspace:^1.2.3".  To prevent mistakes, Rush reports
    //    * an error if the "workspace:" protocol is missing.
    //    *
    //    * Locally linking ensures that regressions are caught as early as possible and is
    //    * a key benefit of monorepos.  However there are occasional situations where
    //    * installing from NPM is needed.  A classic example is a cyclic dependency.
    //    * Imagine three Rush projects: "my-toolchain" depends on "my-tester", which depends
    //    * on "my-library".  Suppose that we add "my-toolchain" to the "devDependencies"
    //    * of "my-library" so it can be built by our toolchain.  This cycle creates
    //    * a problem -- Rush can't build a project using a not-yet-built dependency.
    //    * We can solve it by adding "my-toolchain" to the "decoupledLocalDependencies"
    //    * of "my-library", so it builds using the last published release.  Choose carefully
    //    * which package to decouple; some choices are much easier to manage than others.
    //    *
    //    * (In older Rush releases, this setting was called "cyclicDependencyProjects".)
    //    */
    //   "decoupledLocalDependencies": [
    //     // "my-toolchain"
    //   ],
    //
    //   /**
    //    * If true, then this project will be ignored by the "rush check" command.
    //    * The default value is false.
    //    */
    //   // "skipRushCheck": false,
    //
    //   /**
    //    * A flag indicating that changes to this project will be published to npm, which affects
    //    * the Rush change and publish workflows. The default value is false.
    //    * NOTE: "versionPolicyName" and "shouldPublish" are alternatives; you cannot specify them both.
    //    */
    //   // "shouldPublish": false,
    //
    //   /**
    //    * Facilitates postprocessing of a project's files prior to publishing.
    //    *
    //    * If specified, the "publishFolder" is the relative path to a subfolder of the project folder.
    //    * The "rush publish" command will publish the subfolder instead of the project folder.  The subfolder
    //    * must contain its own package.json file, which is typically a build output.
    //    */
    //   // "publishFolder": "temp/publish",
    //
    //   /**
    //    * An optional version policy associated with the project.  Version policies are defined
    //    * in "version-policies.json" file.  See the "rush publish" documentation for more info.
    //    * NOTE: "versionPolicyName" and "shouldPublish" are alternatives; you cannot specify them both.
    //    */
    //   // "versionPolicyName": "",
    //
    //   /**
    //     * An optional set of custom tags that can be used to select this project. For example,
    //     * adding "my-custom-tag" will allow this project to be selected by the
    //     * command "rush list --only tag:my-custom-tag"
    //     */
    //   // "tags": ["apps", "web"]
    // },
    //
    // {
    //   "packageName": "my-controls",
    //   "projectFolder": "libraries/my-controls",
    //   "reviewCategory": "production",
    //   "tags": ["libraries", "web"]
    // },
    //
    // {
    //   "packageName": "my-toolchain",
    //   "projectFolder": "tools/my-toolchain",
    //   "reviewCategory": "tools",
    //   "tags": ["tools"]
    // }
  ]
}<|MERGE_RESOLUTION|>--- conflicted
+++ resolved
@@ -428,10 +428,6 @@
     },
 
     {
-<<<<<<< HEAD
-      "packageName": "@kadena/tools",
-      "projectFolder": "packages/apps/tools",
-=======
       "packageName": "@kadena/immutable-records",
       "projectFolder": "packages/apps/immutable-records",
       "reviewCategory": "prototypes",
@@ -440,9 +436,8 @@
     },
 
     {
-      "packageName": "@kadena/transfer",
-      "projectFolder": "packages/apps/transfer",
->>>>>>> 3d7e8fde
+      "packageName": "@kadena/tools",
+      "projectFolder": "packages/apps/tools",
       "reviewCategory": "prototypes",
       "decoupledLocalDependencies": [
         "@kadena/client",
