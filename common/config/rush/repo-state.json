// DO NOT MODIFY THIS FILE MANUALLY BUT DO COMMIT IT. It is generated and used by Rush.
{
<<<<<<< HEAD
  "pnpmShrinkwrapHash": "61f2037f515048c19c9f3d0fdd33be00227b182b",
=======
  "pnpmShrinkwrapHash": "4d536fa4bc13a3841da524c54afff2b7fc03be0d",
>>>>>>> 1b33294a
  "preferredVersionsHash": "bf21a9e8fbc5a3846fb05b4fa0859e0917b2202f"
}<|MERGE_RESOLUTION|>--- conflicted
+++ resolved
@@ -1,9 +1,5 @@
 // DO NOT MODIFY THIS FILE MANUALLY BUT DO COMMIT IT. It is generated and used by Rush.
 {
-<<<<<<< HEAD
-  "pnpmShrinkwrapHash": "61f2037f515048c19c9f3d0fdd33be00227b182b",
-=======
   "pnpmShrinkwrapHash": "4d536fa4bc13a3841da524c54afff2b7fc03be0d",
->>>>>>> 1b33294a
   "preferredVersionsHash": "bf21a9e8fbc5a3846fb05b4fa0859e0917b2202f"
 }