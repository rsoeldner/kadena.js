// DO NOT MODIFY THIS FILE MANUALLY BUT DO COMMIT IT. It is generated and used by Rush.
{
<<<<<<< HEAD
  "pnpmShrinkwrapHash": "aa6137db4c6b3e3e060557e38700abb4bc50a064",
=======
  "pnpmShrinkwrapHash": "a957f87bcd732f3bd5354a39ca3f8c4cd267c188",
>>>>>>> 00d27bba
  "preferredVersionsHash": "bf21a9e8fbc5a3846fb05b4fa0859e0917b2202f"
}<|MERGE_RESOLUTION|>--- conflicted
+++ resolved
@@ -1,9 +1,6 @@
 // DO NOT MODIFY THIS FILE MANUALLY BUT DO COMMIT IT. It is generated and used by Rush.
 {
-<<<<<<< HEAD
+
   "pnpmShrinkwrapHash": "aa6137db4c6b3e3e060557e38700abb4bc50a064",
-=======
-  "pnpmShrinkwrapHash": "a957f87bcd732f3bd5354a39ca3f8c4cd267c188",
->>>>>>> 00d27bba
   "preferredVersionsHash": "bf21a9e8fbc5a3846fb05b4fa0859e0917b2202f"
 }