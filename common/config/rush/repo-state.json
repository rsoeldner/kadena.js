--- conflicted
+++ resolved
@@ -1,9 +1,5 @@
 // DO NOT MODIFY THIS FILE MANUALLY BUT DO COMMIT IT. It is generated and used by Rush.
 {
-<<<<<<< HEAD
-  "pnpmShrinkwrapHash": "a0757d27b4ef1ca5ff464230f9b88e28abda23db",
-=======
   "pnpmShrinkwrapHash": "054c9f6fba598a97171c4522d370b6a1e03afefd",
->>>>>>> 4f705797
   "preferredVersionsHash": "bf21a9e8fbc5a3846fb05b4fa0859e0917b2202f"
 }