--- conflicted
+++ resolved
@@ -1,9 +1,5 @@
 // DO NOT MODIFY THIS FILE MANUALLY BUT DO COMMIT IT. It is generated and used by Rush.
 {
-<<<<<<< HEAD
-  "pnpmShrinkwrapHash": "461128161688d182eb9780067471dda4180ed397",
-=======
   "pnpmShrinkwrapHash": "45550b757b946f97e89cbcc412f6379d38522fdb",
->>>>>>> 329ad9f8
   "preferredVersionsHash": "bf21a9e8fbc5a3846fb05b4fa0859e0917b2202f"
 }