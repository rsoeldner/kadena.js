--- conflicted
+++ resolved
@@ -32,17 +32,14 @@
 } from './Breadcrumbs';
 export { Box, IBoxProps } from './Box/Box';
 export { Link, ILinkProps } from './Link/Link';
-<<<<<<< HEAD
+export { Tag, ITagProps } from './Tag/Tag';
+export { MaskedValue, IMaskedValueProps } from './MaskedValue/MaskedValue';
+export { Select, ISelectProps } from './Select/Select';
+export { Option, IOptionProps } from './Select/Option';
 export {
   Footer,
   IFooterProps,
   IFooterPanelProps,
   IFooterIconItemProps,
   IFooterLinkItemProps,
-} from './Footer/';
-=======
-export { Tag, ITagProps } from './Tag/Tag';
-export { MaskedValue, IMaskedValueProps } from './MaskedValue/MaskedValue';
-export { Select, ISelectProps } from './Select/Select';
-export { Option, IOptionProps } from './Select/Option';
->>>>>>> 614f6eb6
+} from './Footer/';