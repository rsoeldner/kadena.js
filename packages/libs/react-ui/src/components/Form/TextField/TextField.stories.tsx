--- conflicted
+++ resolved
@@ -15,11 +15,8 @@
 
 const meta: Meta<ITextFieldProps> = {
   title: 'Form/TextField',
-<<<<<<< HEAD
   component: TextField,
-=======
   decorators: [withContentWidth, onLayer2],
->>>>>>> 89a69d8b
   parameters: {
     status: { type: 'inDevelopment' },
     docs: {
