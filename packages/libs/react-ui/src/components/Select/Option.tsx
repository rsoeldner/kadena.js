--- conflicted
+++ resolved
@@ -1,11 +1,7 @@
-<<<<<<< HEAD
 import { optionClass } from './Select.css';
 
 import type { FC } from 'react';
 import React from 'react';
-=======
-import React, { FC } from 'react';
->>>>>>> 3721e4eb
 
 export interface IOptionProps
   extends Omit<React.HTMLAttributes<HTMLOptionElement>, 'as'> {
