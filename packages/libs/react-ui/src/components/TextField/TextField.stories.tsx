--- conflicted
+++ resolved
@@ -1,8 +1,5 @@
 import { SystemIcon } from '@components/Icon';
-<<<<<<< HEAD
 import type { IInputProps } from '@components/Input';
-=======
->>>>>>> 63079881
 import { statusVariant } from '@components/InputWrapper/InputWrapper.css';
 import type { ITextFieldProps } from '@components/TextField';
 import { TextField } from '@components/TextField';
