import { containerClass, iconContainer, navClass } from './Breadcrumbs.css';
import type { IBreadcrumbItemProps } from './BreadcrumbsItem';

import { ProductIcon } from '@components/Icon';
import type { FC, FunctionComponentElement } from 'react';
import React from 'react';

export interface IBreadcrumbsProps {
  children?: FunctionComponentElement<IBreadcrumbItemProps>[];
  icon?: keyof typeof ProductIcon;
}

<<<<<<< HEAD
export const BreadcrumbsRoot: FC<IBreadcrumbsProps> = ({ children, icon }) => {
  const Icon = icon;
=======
export const BreadcrumbsContainer: FC<IBreadcrumbsProps> = ({
  children,
  icon,
}) => {
  const Icon = icon && ProductIcon[icon];

>>>>>>> 61199061
  return (
    <nav className={navClass} data-testid="kda-breadcrumbs">
      {Icon && (
        <span className={iconContainer}>
          <Icon size="sm" />
        </span>
      )}
      <ul className={containerClass}>{children}</ul>
    </nav>
  );
};<|MERGE_RESOLUTION|>--- conflicted
+++ resolved
@@ -10,17 +10,12 @@
   icon?: keyof typeof ProductIcon;
 }
 
-<<<<<<< HEAD
-export const BreadcrumbsRoot: FC<IBreadcrumbsProps> = ({ children, icon }) => {
-  const Icon = icon;
-=======
 export const BreadcrumbsContainer: FC<IBreadcrumbsProps> = ({
   children,
   icon,
 }) => {
   const Icon = icon && ProductIcon[icon];
 
->>>>>>> 61199061
   return (
     <nav className={navClass} data-testid="kda-breadcrumbs">
       {Icon && (
