--- conflicted
+++ resolved
@@ -1,15 +1,9 @@
 import { statusVariant } from './InputWrapper.css';
 
 import { SystemIcon } from '@components/Icon';
-<<<<<<< HEAD
-import type { IInputProps } from '@components/Input';
-import { Input } from '@components/Input';
-import type { IInputWrapperProps } from '@components/InputWrapper';
-import { InputWrapper } from '@components/InputWrapper';
-=======
 import { Input } from '@components/Input';
 import { IInputWrapperProps, InputWrapper } from '@components/InputWrapper';
->>>>>>> 63079881
+
 import type { Meta, StoryObj } from '@storybook/react';
 import { vars } from '@theme/vars.css';
 import React from 'react';
