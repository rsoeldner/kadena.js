import { SystemIcons } from '../Icons';

import { StyledButton } from './styles';

import React, { FC } from 'react';

export interface IButtonProps
  extends Omit<
    React.ButtonHTMLAttributes<HTMLButtonElement>,
    'as' | 'disabled'
  > {
  as?: 'button' | 'a';
<<<<<<< HEAD
  icon?: (typeof SystemIcons)[keyof typeof SystemIcons];
  onClick?: React.MouseEventHandler<HTMLButtonElement>;
=======
  icon?: typeof SystemIcons[keyof typeof SystemIcons];
  onClick?:
    | React.MouseEventHandler<HTMLButtonElement>
    | React.FormEventHandler<HTMLButtonElement>;
>>>>>>> 1b33294a
  href?: string;
  children: React.ReactNode;
  title: string;
  disabled?: boolean;
}

export const Button: FC<IButtonProps> = ({
  as = 'button',
  icon,
  onClick,
  href,
  children,
  ...props
}) => {
  const Icon = icon;
  const ariaLabel = props['aria-label'] ?? props.title;

  return (
    <StyledButton
      {...props}
      as={as}
      onClick={as === 'button' ? onClick : undefined}
      href={as === 'a' ? href : undefined}
      aria-label={ariaLabel}
    >
      {children}
      {Icon && <Icon size="md" />}
    </StyledButton>
  );
};<|MERGE_RESOLUTION|>--- conflicted
+++ resolved
@@ -10,15 +10,10 @@
     'as' | 'disabled'
   > {
   as?: 'button' | 'a';
-<<<<<<< HEAD
   icon?: (typeof SystemIcons)[keyof typeof SystemIcons];
-  onClick?: React.MouseEventHandler<HTMLButtonElement>;
-=======
-  icon?: typeof SystemIcons[keyof typeof SystemIcons];
   onClick?:
     | React.MouseEventHandler<HTMLButtonElement>
     | React.FormEventHandler<HTMLButtonElement>;
->>>>>>> 1b33294a
   href?: string;
   children: React.ReactNode;
   title: string;
