--- conflicted
+++ resolved
@@ -3,9 +3,7 @@
 export { IconButton, IIconButtonProps } from './components/IconButton';
 export { Button, IButtonProps } from './components/Button';
 export { SystemIcons } from './components/Icons';
-<<<<<<< HEAD
 export { Notification, INotificationProps } from './components/Notification';
-=======
 export { ProductIcons } from './components/ProductIcons';
 export { Table } from './components/Table';
 export {
@@ -14,7 +12,6 @@
   IBreadcrumbs,
   IBreadcrumbItem,
 } from './components/Breadcrumbs';
->>>>>>> 588df436
 export {
   Heading,
   Text,
