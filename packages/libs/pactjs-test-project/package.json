--- conflicted
+++ resolved
@@ -13,12 +13,8 @@
   "scripts": {
     "_phase:build": "npm run build",
     "_phase:test": "npm run test",
-<<<<<<< HEAD
-    "build": "rushx postinstall && tsc --noEmit",
-=======
     "prebuild": "npm run pactjs:generate:contract:file && npm run pactjs:generate:template",
     "build": "npm run prebuild && tsc --noEmit",
->>>>>>> fda1d137
     "lint": "npx eslint ./src --ext .js,.ts --fix",
     "lint-staged": "lint-staged",
     "pactjs:generate:contract:file": "pactjs contract-generate --file src/example-contract/coin.contract.pact && pactjs contract-generate --file src/example-contract/marmalade.module.pact",
