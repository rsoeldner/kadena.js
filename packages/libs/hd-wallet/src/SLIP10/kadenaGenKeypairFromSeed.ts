--- conflicted
+++ resolved
@@ -1,13 +1,7 @@
-<<<<<<< HEAD
+import type { BinaryLike } from 'crypto';
 import type { EncryptedString } from '../utils/kadenaEncryption.js';
 import { kadenaDecrypt, kadenaEncrypt } from '../utils/kadenaEncryption.js';
 import { deriveKeyPair } from './utils/sign.js';
-=======
-import type { BinaryLike } from 'crypto';
-import type { EncryptedString } from '../utils/kadenaEncryption';
-import { kadenaDecrypt, kadenaEncrypt } from '../utils/kadenaEncryption';
-import { deriveKeyPair } from './utils/sign';
->>>>>>> 736acd87
 
 function genKeypairFromSeed(
   password: BinaryLike,
