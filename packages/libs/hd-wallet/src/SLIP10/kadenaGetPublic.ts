<<<<<<< HEAD
import type { EncryptedString } from '../utils/kadenaEncryption.js';
import { kadenaDecrypt } from '../utils/kadenaEncryption.js';
import { deriveKeyPair } from './utils/sign.js';
=======
import type { BinaryLike } from 'crypto';
import { kadenaDecrypt } from '../utils/kadenaEncryption';
import { deriveKeyPair } from './utils/sign';
>>>>>>> 736acd87

function genPublicKeyFromSeed(
  seedBuffer: Uint8Array,
  index: number,
  derivationPathTemplate: string,
): string {
  const derivationPath = derivationPathTemplate.replace(
    '<index>',
    index.toString(),
  );

  const { publicKey } = deriveKeyPair(seedBuffer, derivationPath);

  return publicKey;
}

export function kadenaGetPublic(
  password: BinaryLike,
  seed: BinaryLike,
  index: number,
  derivationPathTemplate?: string,
): string;

export function kadenaGetPublic(
  password: BinaryLike,
  seed: BinaryLike,
  indexRange: [number, number],
  derivationPathTemplate?: string,
): string[];

/**
 * Generates a key pair from a seed buffer and an index or range of indices, and optionally encrypts the private key.
 * it uses bip44 m'/44'/626'/${index}' derivation path
 *
 * @param {Uint8Array} seedBuffer - The seed buffer to use for key generation.
 * @param {number | [number, number]} indexOrRange - Either a single index or a tuple with start and end indices for key pair generation.
 * @param {string} [password] - Optional password for encrypting the private key.
 * @returns {([string, string] | [string, string][])} - Depending on the input, either a tuple for a single key pair or an array of tuples for a range of key pairs, with the private key encrypted if a password is provided.
 * @throws {Error} Throws an error if the seed buffer is not provided, if the indices are invalid, or if encryption fails.
 */
export function kadenaGetPublic(
  password: BinaryLike,
  seed: BinaryLike,
  indexOrRange: number | [number, number],
  derivationPathTemplate: string = `m'/44'/626'/<index>'`,
): string | string[] {
  if (typeof seed !== 'string' || seed === '') {
    throw new Error('No seed provided.');
  }

  const seedBuffer = kadenaDecrypt(password, seed);

  if (typeof indexOrRange === 'number') {
    return genPublicKeyFromSeed(
      seedBuffer,
      indexOrRange,
      derivationPathTemplate,
    );
  }
  if (Array.isArray(indexOrRange)) {
    const [startIndex, endIndex] = indexOrRange;
    if (startIndex > endIndex) {
      throw new Error('The start index must be less than the end index.');
    }

    const keyPairs: string[] = [];

    for (let index = startIndex; index <= endIndex; index++) {
      const publicKey = genPublicKeyFromSeed(
        seedBuffer,
        index,
        derivationPathTemplate,
      );

      keyPairs.push(publicKey);
    }

    return keyPairs;
  }
  throw new Error('Invalid index or range.');
}<|MERGE_RESOLUTION|>--- conflicted
+++ resolved
@@ -1,12 +1,6 @@
-<<<<<<< HEAD
-import type { EncryptedString } from '../utils/kadenaEncryption.js';
+import type { BinaryLike } from 'crypto';
 import { kadenaDecrypt } from '../utils/kadenaEncryption.js';
 import { deriveKeyPair } from './utils/sign.js';
-=======
-import type { BinaryLike } from 'crypto';
-import { kadenaDecrypt } from '../utils/kadenaEncryption';
-import { deriveKeyPair } from './utils/sign';
->>>>>>> 736acd87
 
 function genPublicKeyFromSeed(
   seedBuffer: Uint8Array,
