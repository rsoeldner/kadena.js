import type { SendRequestBody, SendResponse } from '@kadena/types';

import { parseResponse } from './parseResponse';
import { stringifyAndMakePOSTRequest } from './stringifyAndMakePOSTRequest';

import type {
  RequestInit as NodeFetchRequestInit,
  Response as NodeFetchResponse,
} from 'node-fetch';
import fetch from 'node-fetch';

/**
<<<<<<< HEAD
=======
 * Request type of /send endpoint.
 *
 * @param cmds - Non-empty array of Pact commands (or transactions) to submit to server.
 */
export interface ISendRequestBody {
  cmds: Array<Command>;
}

/**
 * Response type of /send endpoint.
 *
 * @param requestKeys - List of request keys (or command hashes) of the transactions submitted.
 *                      Can be sent to /poll and /listen to retrieve transaction results.
 */
export interface ISendResponse {
  requestKeys: Array<Base16String>;
}

/**
>>>>>>> 3417f830
 * Asynchronous submission of one or more public (unencrypted) commands to the blockchain for execution.
 *
 * Corresponds to `fetchSendRaw` and `fetchSend` functions:
 * https://github.com/kadena-io/pact-lang-api/blob/master/pact-lang-api.js#L601
 * https://github.com/kadena-io/pact-lang-api/blob/master/pact-lang-api.js#L589
 *
 * @param requestBody - Non-empty array of Pact commands to submit to server.
 * @param apiHost - API host running a Pact-enabled server.
 * @return - Raw Response from Server.
 */
export function send(
  requestBody: ISendRequestBody,
  apiHost: string,
): Promise<ISendResponse> {
  const request: NodeFetchRequestInit =
    stringifyAndMakePOSTRequest<ISendRequestBody>(requestBody);
  const response: Promise<NodeFetchResponse> = fetch(
    `${apiHost}/api/v1/send`,
    request,
  );
  const parsedRes: Promise<ISendResponse> = parseResponse(response);
  return parsedRes;
}<|MERGE_RESOLUTION|>--- conflicted
+++ resolved
@@ -1,4 +1,4 @@
-import type { SendRequestBody, SendResponse } from '@kadena/types';
+import type { Base16String, Command } from '@kadena/types';
 
 import { parseResponse } from './parseResponse';
 import { stringifyAndMakePOSTRequest } from './stringifyAndMakePOSTRequest';
@@ -10,8 +10,6 @@
 import fetch from 'node-fetch';
 
 /**
-<<<<<<< HEAD
-=======
  * Request type of /send endpoint.
  *
  * @param cmds - Non-empty array of Pact commands (or transactions) to submit to server.
@@ -31,7 +29,6 @@
 }
 
 /**
->>>>>>> 3417f830
  * Asynchronous submission of one or more public (unencrypted) commands to the blockchain for execution.
  *
  * Corresponds to `fetchSendRaw` and `fetchSend` functions:
