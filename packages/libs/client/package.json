--- conflicted
+++ resolved
@@ -52,16 +52,10 @@
     "@types/debug": "~4.1.7",
     "@types/heft-jest": "~1.0.3",
     "@types/node": "^16.0.0",
-<<<<<<< HEAD
     "@walletconnect/types": "~2.8.1",
-    "eslint": "^8.15.0",
-    "prettier": "~2.8.8",
-    "sort-package-json": "~2.4.1",
-=======
     "eslint": "^8.45.0",
     "prettier": "~3.0.0",
     "sort-package-json": "~2.5.1",
->>>>>>> c3acd19a
     "ts-node": "~10.8.2"
   }
 }