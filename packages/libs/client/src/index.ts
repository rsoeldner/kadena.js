/**
 * @alpha
 */
export * from './pact';
<<<<<<< HEAD
export * from './pactV2';
=======
export * from './contPact';
>>>>>>> efe980ad
export * from './signing/signWithChainweaver';
export * from './signing-api/v1/quicksign';
export * from './signing-api/v1/sign';
export * from './interfaces/IPactCommand';
export * from './buildCommandFromTemplate';
export * from './buildUnsignedTransaction';
export * from './pactCreator';<|MERGE_RESOLUTION|>--- conflicted
+++ resolved
@@ -2,11 +2,8 @@
  * @alpha
  */
 export * from './pact';
-<<<<<<< HEAD
 export * from './pactV2';
-=======
 export * from './contPact';
->>>>>>> efe980ad
 export * from './signing/signWithChainweaver';
 export * from './signing-api/v1/quicksign';
 export * from './signing-api/v1/sign';
