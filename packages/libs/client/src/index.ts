<<<<<<< HEAD
=======
/**
 * @alpha
 */
export * from './pact';
export * from './contPact';
export * from './signing';
>>>>>>> e7b73fb5
export * from './signing-api/v1/quicksign';
export * from './signing-api/v1/sign';

export type { IPact, IPactModules } from './pact';

export { Pact } from './pact';

export { commandBuilder } from './commandBuilder/commandBuilder';
export { setProp } from './commandBuilder/utils/setProp';
export { setMeta } from './commandBuilder/utils/setMeta';
export { addSigner } from './commandBuilder/utils/addSigner';
export { payload } from './commandBuilder/utils/payload';

export type {
  ICommand,
  ICapabilityItem,
  IContinuationPayload,
  IExecPayload,
} from './interfaces/ICommand';<|MERGE_RESOLUTION|>--- conflicted
+++ resolved
@@ -1,12 +1,8 @@
-<<<<<<< HEAD
-=======
 /**
  * @alpha
  */
 export * from './pact';
-export * from './contPact';
 export * from './signing';
->>>>>>> e7b73fb5
 export * from './signing-api/v1/quicksign';
 export * from './signing-api/v1/sign';
 
