--- conflicted
+++ resolved
@@ -13,21 +13,12 @@
   IDebugMsgObject,
   IHeightsEvent,
   IInitialEvent,
-<<<<<<< HEAD
   ITransaction,
 } from './types';
 import { notUndefined } from './util';
 
 import EventEmitter from 'eventemitter2';
 import EventSource from 'eventsource';
-=======
-  IHeightsEvent,
-  IChainwebStreamConfig,
-} from './types';
-import { isMajorCompatible, isMinorCompatible, isClientAhead } from './semver';
-import { notUndefined } from './util';
-import SlidingCache from './sliding-cache';
->>>>>>> 6845bbf1
 
 export * from './types';
 
@@ -207,12 +198,8 @@
     // close event source; crucial - chrome reconnects, firefox does not
     this._eventSource?.close();
 
-    // cancel connection timeout timer & heartbeat timeout timers, if they exists
+    // cancel connection timeout timer & heartbeat timeout timers, if they exist
     this._clearConnectTimeout();
-<<<<<<< HEAD
-=======
-
->>>>>>> 6845bbf1
     this._stopHeartbeatMonitor();
 
     const message = parseError(err);
@@ -282,7 +269,6 @@
 
   private _processData(data: ITransaction[]): void {
     this._updateLastHeight(data);
-<<<<<<< HEAD
 
     // no emiting duplicate events to users:
     // filter out any elements that have been emitted before
@@ -291,16 +277,6 @@
       .map((shouldEmit, idx) => (shouldEmit ? data[idx] : undefined))
       .filter(notUndefined);
 
-=======
-
-    // no emiting duplicate events to users:
-    // filter out any elements that have been emitted before
-    const unseen: ITransaction[] = this._slidingCache
-      .addCache(...data)
-      .map((shouldEmit, idx) => (shouldEmit ? data[idx] : undefined))
-      .filter(notUndefined);
-
->>>>>>> 6845bbf1
     for (const element of unseen) {
       const {
         meta: { confirmations },
@@ -412,14 +388,9 @@
   }
 
   private _clearConnectTimeout = (): void => {
-<<<<<<< HEAD
     if (this._connectTimer !== undefined) {
       clearTimeout(this._connectTimer);
       this._connectTimer = undefined;
-=======
-    if (this._connectTimer) {
-      clearTimeout(this._connectTimer);
->>>>>>> 6845bbf1
     }
   };
 
