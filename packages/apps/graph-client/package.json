{
  "name": "@kadena/graph-client",
  "version": "0.1.0",
  "private": true,
  "scripts": {
    "build": "pnpm run postinstall && next build",
    "dev": "concurrently --kill-others \"npm:next:dev\" \"npm:start:graph\" \"sleep 3; pnpm run generate:sdk -w\"",
    "format:md": "remark README.md -o --use @kadena-dev/markdown",
    "format:pkg": "sort-package-json",
    "format:src": "prettier config src --write",
    "generate:sdk": "graphql-codegen --config codegen-sdk.yml",
    "postinstall": "pnpm run generate:sdk",
    "lint": "eslint ./src --fix",
    "next:dev": "next dev",
    "start": "next start",
    "start:graph": "cd ../graph && pnpm run start",
    "test": "echo \"No tests yet.\""
  },
  "dependencies": {
    "@apollo/client": "~3.7.2",
    "@graphql-yoga/apollo-link": "~1.0.1",
    "@radix-ui/colors": "~0.1.8",
    "@radix-ui/react-icons": "~1.1.1",
    "@stitches/react": "1.3.1-1",
<<<<<<< HEAD
    "eslint": "^8.15.0",
=======
    "@types/react": "^18.2.15",
    "@types/react-dom": "18.2.7",
    "eslint": "^8.45.0",
>>>>>>> c3acd19a
    "graphql": "~16.6.0",
    "lodash.isequal": "~4.5.0",
    "next": "13.4.5",
    "react": "^18.2.0",
<<<<<<< HEAD
    "react-dom": "^18.2.0"
=======
    "react-dom": "^18.2.0",
    "typescript": "5.1.6"
>>>>>>> c3acd19a
  },
  "devDependencies": {
    "@graphql-codegen/cli": "2.16.1",
    "@graphql-codegen/typescript-operations": "~2.5.10",
    "@graphql-codegen/typescript-react-apollo": "~3.3.7",
    "@kadena-dev/eslint-config": "workspace:*",
    "@kadena-dev/heft-rig": "workspace:*",
    "@kadena-dev/markdown": "workspace:*",
    "@kadena/pactjs-cli": "0.1.5",
    "@rushstack/eslint-config": "~3.3.0",
    "@rushstack/heft": "~0.50.6",
    "@types/heft-jest": "~1.0.3",
    "@types/lodash.isequal": "~4.5.6",
    "@types/node": "^16.0.0",
    "@types/react": "^18.0.30",
    "@types/react-dom": "18.0.11",
    "concurrently": "^7.2.2",
    "prettier": "~3.0.0",
    "sort-package-json": "~2.5.1",
    "ts-node": "~10.8.2"
  }
}<|MERGE_RESOLUTION|>--- conflicted
+++ resolved
@@ -22,23 +22,13 @@
     "@radix-ui/colors": "~0.1.8",
     "@radix-ui/react-icons": "~1.1.1",
     "@stitches/react": "1.3.1-1",
-<<<<<<< HEAD
-    "eslint": "^8.15.0",
-=======
-    "@types/react": "^18.2.15",
-    "@types/react-dom": "18.2.7",
     "eslint": "^8.45.0",
->>>>>>> c3acd19a
     "graphql": "~16.6.0",
     "lodash.isequal": "~4.5.0",
     "next": "13.4.5",
     "react": "^18.2.0",
-<<<<<<< HEAD
-    "react-dom": "^18.2.0"
-=======
     "react-dom": "^18.2.0",
     "typescript": "5.1.6"
->>>>>>> c3acd19a
   },
   "devDependencies": {
     "@graphql-codegen/cli": "2.16.1",
@@ -53,8 +43,8 @@
     "@types/heft-jest": "~1.0.3",
     "@types/lodash.isequal": "~4.5.6",
     "@types/node": "^16.0.0",
-    "@types/react": "^18.0.30",
-    "@types/react-dom": "18.0.11",
+    "@types/react": "^18.2.15",
+    "@types/react-dom": "18.2.7",
     "concurrently": "^7.2.2",
     "prettier": "~3.0.0",
     "sort-package-json": "~2.5.1",
