import type { GetBlocksSubscription } from '../../__generated__/sdk';
import { env } from '../env';
<<<<<<< HEAD

import { useCallback, useState } from 'react';
=======
>>>>>>> 820d9958

import { useCallback, useState } from 'react';

export interface IBlock
  extends Pick<
    NonNullable<GetBlocksSubscription['newBlocks']>[number],
    // TODO: fix transactions from graphql
    // 'transactions' |
    | 'creationTime'
    | 'height'
    | 'chainId'
    | 'hash'
    | 'payload'
    | 'powHash'
    | 'epoch'
    | 'confirmationDepth'
    | 'parentHash'
  > {}
interface IUseParseBlocksReturn {
  allBlocks: Record<number, IBlock[]>;
  addBlocks: (blocks: IBlock[]) => void;
}

export function useParsedBlocks(): IUseParseBlocksReturn {
  const [allBlocks, setAllBlocks] = useState<Record<number, IBlock[]>>({});

  // TODO: maybe this can be useful:
  // https://www.npmjs.com/package/graphql-lodash
  // This way you can change the query to return the data in the format you want
  const addBlocks = useCallback(
    (newBlocks: IBlock[]) => {
      const groupedNewBlocks: Record<number, IBlock[]> = {};
      newBlocks.forEach((block) => {
        groupedNewBlocks[block.height as number]?.length
          ? (groupedNewBlocks[block.height] = [
              ...groupedNewBlocks[block.height],
              block,
            ])
          : (groupedNewBlocks[block.height] = [block]);
      });

      setAllBlocks((prevBlocks) => {
        const updatedBlocks = { ...prevBlocks };
        Object.entries(groupedNewBlocks).forEach(([height, blocks], index) => {
          const heightNum = Number(height);

          if (updatedBlocks[heightNum]?.length) {
            updatedBlocks[heightNum] = [...updatedBlocks[heightNum], ...blocks];
          } else {
            updatedBlocks[heightNum] = [...blocks];
          }

          if (index === blocks.length - 1) {
            updatedBlocks[heightNum] = [...updatedBlocks[heightNum]].sort(
              (a, b) => b.chainId - a.chainId,
            );
          }
        });

        // Use FIFO to keep the last 5 heights
        if (
          Object.keys(updatedBlocks).length >
          env.MAX_CALCULATED_CONFIRMATION_DEPTH + 2
        ) {
          const keys = Object.keys(updatedBlocks)
            .map(Number)
            .sort((a, b) => b - a);
          const lastKey = keys[keys.length - 1];
          delete updatedBlocks[lastKey];
        }

        return updatedBlocks;
      });
    },
    [setAllBlocks],
  );

  return { addBlocks, allBlocks };
}<|MERGE_RESOLUTION|>--- conflicted
+++ resolved
@@ -1,10 +1,5 @@
 import type { GetBlocksSubscription } from '../../__generated__/sdk';
 import { env } from '../env';
-<<<<<<< HEAD
-
-import { useCallback, useState } from 'react';
-=======
->>>>>>> 820d9958
 
 import { useCallback, useState } from 'react';
 
