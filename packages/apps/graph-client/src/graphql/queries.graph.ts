--- conflicted
+++ resolved
@@ -72,7 +72,7 @@
     #orderindex
     #module
     #name
-    paramtext
+    parameterText
     #parameters
     qualifiedName
   }
@@ -116,13 +116,8 @@
         id
       }
       events {
-<<<<<<< HEAD
-        qualName
-        paramtext
-=======
         qualifiedName
-        eventParameters
->>>>>>> 70de13dd
+        parameterText
       }
       chainId
       code
@@ -162,13 +157,8 @@
       orderIndex
       # module
       # name
-<<<<<<< HEAD
-      paramtext
-      qualName
-=======
-      eventParameters
+      parameterText
       qualifiedName
->>>>>>> 70de13dd
       transaction {
         requestKey
       }
