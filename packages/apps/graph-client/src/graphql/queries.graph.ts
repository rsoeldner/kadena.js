import type { DocumentNode } from '@apollo/client';
import { gql } from '@apollo/client';

export const CORE_BLOCK_FIELDS: DocumentNode = gql`
  fragment CoreBlockFields on Block {
    id
    chainid
    creationtime
    epoch
    # flags
    hash
    height
    # miner
    # nonce
    # parent
    # payload
    powhash
    # predicate
    # target
    # weight
    # transactions {
    #   totalCount
    #   edges {
    #     node {
    #       id
    #       reqKey
    #     }
    #   }
    # }
    confirmationDepth
    parentHash
  }
`;

export const CORE_TRANSACTION_FIELDS: DocumentNode = gql`
  fragment CoreTransactionFields on Transaction {
    id
    # badResult
    # block
    chainId
    # code
    # continuation
    creationTime
    # data
    gas
    gasLimit
    gasPrice
    # goodResult
    height
    # logs
    # metadata
    # nonce
    # numEvents
    # pactId
    # proof
    requestKey
    # rollback
    # sender
    # step
    ttl
    # txId
  }
`;

export const CORE_TRANSACTION_FIELDS: DocumentNode = gql`
  fragment CoreTransactionFields on Transaction {
    # block
    # code
    # data
    gas
    id
    nonce
    reqKey
  }
`;

export const getLastBlock: DocumentNode = gql`
  query getLastBlock {
    lastBlockHeight
  }
`;

export const getRecentHeights: DocumentNode = gql`
  ${CORE_BLOCK_FIELDS}

  query getRecentHeights($completedOnly: Boolean = true, $count: Int!) {
    completedBlockHeights(
      completedHeights: $completedOnly
      heightCount: $count
    ) {
      ...CoreBlockFields
    }
  }
`;

export const getBlocksSubscription: DocumentNode = gql`
  ${CORE_BLOCK_FIELDS}

  subscription getBlocks {
    newBlocks {
      ...CoreBlockFields
    }
  }
`;

<<<<<<< HEAD

export const getTransactionByRequestKey: DocumentNode = gql`
  ${CORE_TRANSACTION_FIELDS}

  subscription getTransaction($requestKey: String!) {
    transaction (requestKey: $requestKey) {
      ...CoreTransactionFields
=======
export const getTransactionByRequestKey: DocumentNode = gql`
  subscription getTransactionByRequestKey($requestKey: String!) {
    transaction(requestKey: $requestKey) {
      id
      badResult
      block {
        id
      }
      chainId
      code
      continuation
      creationTime
      data
      gas
      gasLimit
      gasPrice
      goodResult
      height
      logs
      metadata
      nonce
      numEvents
      pactId
      proof
      requestKey
      rollback
      sender
      step
      ttl
      txId
>>>>>>> e997efcc
    }
  }
`;<|MERGE_RESOLUTION|>--- conflicted
+++ resolved
@@ -62,18 +62,6 @@
   }
 `;
 
-export const CORE_TRANSACTION_FIELDS: DocumentNode = gql`
-  fragment CoreTransactionFields on Transaction {
-    # block
-    # code
-    # data
-    gas
-    id
-    nonce
-    reqKey
-  }
-`;
-
 export const getLastBlock: DocumentNode = gql`
   query getLastBlock {
     lastBlockHeight
@@ -103,15 +91,6 @@
   }
 `;
 
-<<<<<<< HEAD
-
-export const getTransactionByRequestKey: DocumentNode = gql`
-  ${CORE_TRANSACTION_FIELDS}
-
-  subscription getTransaction($requestKey: String!) {
-    transaction (requestKey: $requestKey) {
-      ...CoreTransactionFields
-=======
 export const getTransactionByRequestKey: DocumentNode = gql`
   subscription getTransactionByRequestKey($requestKey: String!) {
     transaction(requestKey: $requestKey) {
@@ -142,7 +121,6 @@
       step
       ttl
       txId
->>>>>>> e997efcc
     }
   }
 `;