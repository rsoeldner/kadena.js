import { useGetTransfersQuery } from '@/__generated__/sdk';
<<<<<<< HEAD
import Loader from '@/components/Common/loader/loader';
import { mainStyle } from '@/components/Common/main/styles.css';
import { ErrorBox } from '@/components/error-box/error-box';
import { ExtendedTransfersTable } from '@/components/extended-transfers-table/extended-transfers-table';
=======
import LoaderAndError from '@/components/LoaderAndError/loader-and-error';
>>>>>>> 05d6fe32
import routes from '@constants/routes';
import { Box, Breadcrumbs } from '@kadena/react-ui';
import { useRouter } from 'next/router';
import React from 'react';

const AccountTransfers: React.FC = () => {
  const router = useRouter();

  const { loading, data, error, fetchMore } = useGetTransfersQuery({
    variables: {
      moduleName: router.query.module as string,
      accountName: router.query.account as string,
      ...(router.query.chain && { chainId: router.query.chain as string }),
      first: 10,
    },
  });

  return (
    <>
      <Breadcrumbs.Root>
        <Breadcrumbs.Item href={`${routes.HOME}`}>Home</Breadcrumbs.Item>
        <Breadcrumbs.Item
          href={`${routes.ACCOUNT}/${router.query.module as string}/${
            router.query.account as string
          }`}
        >
          Account Overview
        </Breadcrumbs.Item>
        <Breadcrumbs.Item>Transfers</Breadcrumbs.Item>
      </Breadcrumbs.Root>

      <Box marginBottom="$8" />
<<<<<<< HEAD
      <main className={mainStyle}>
        <div>
          {loading && (
            <div style={{ display: 'flex', alignItems: 'center' }}>
              <Loader /> <span>Retrieving transfers...</span>
            </div>
          )}
          {error && <ErrorBox error={error} />}
          {data?.transfers && (
            <ExtendedTransfersTable
              transfers={data.transfers}
              fetchMore={fetchMore}
            />
          )}
        </div>
      </main>
    </div>
=======

      <LoaderAndError
        error={error}
        loading={loading}
        loaderText="Retrieving transfers..."
      />

      {data?.transfers && (
        <>
          <Box marginBottom="$3">
            <span>Showing 10 results per page</span>
            <Button
              variant="compact"
              onClick={() =>
                fetchMore({
                  variables: {
                    first: 10,
                    last: null,
                    after: data.transfers.pageInfo.endCursor,
                    before: null,
                  },
                  updateQuery: (prev, { fetchMoreResult }) => {
                    if (!fetchMoreResult) return prev;

                    if (fetchMoreResult.transfers.edges.length < 10) {
                      return {
                        ...prev,
                        transactions: {
                          ...fetchMoreResult.transfers,
                          edges: [
                            ...fetchMoreResult.transfers.edges,
                            ...prev.transfers.edges,
                          ].slice(0, 10),
                        },
                      };
                    }

                    return fetchMoreResult;
                  },
                })
              }
              disabled={!data.transfers.pageInfo.hasNextPage}
              style={{ float: 'right' }}
            >
              Next Page
            </Button>
            <Button
              variant="compact"
              onClick={() =>
                fetchMore({
                  variables: {
                    first: null,
                    last: 10,
                    after: null,
                    before: data.transfers.pageInfo.startCursor,
                  },
                  updateQuery: (prev, { fetchMoreResult }) => {
                    if (!fetchMoreResult) return prev;
                    return fetchMoreResult;
                  },
                })
              }
              disabled={!data.transfers.pageInfo.hasPreviousPage}
              style={{ float: 'right', marginRight: '10px' }}
            >
              Previous Page
            </Button>
          </Box>
          <Table.Root wordBreak="break-word">
            <Table.Head>
              <Table.Tr>
                <Table.Th>Chain</Table.Th>
                <Table.Th>Block Height</Table.Th>
                <Table.Th>Amount</Table.Th>
                <Table.Th>Sender Account</Table.Th>
                <Table.Th>Receiver Account</Table.Th>
                <Table.Th>Request key</Table.Th>
              </Table.Tr>
            </Table.Head>
            <Table.Body>
              {data.transfers.edges.map((edge, index) => {
                /**  These transfers are going to be added to their crosschain counterpart and
                     this way we avoid repeated transfers in the table */
                if (edge?.node.transaction?.pactId) {
                  return <></>;
                }

                const chainIdDisplay = edge?.node.crossChainTransfer
                  ? `${edge.node.chainId} / ${edge.node.crossChainTransfer.chainId}`
                  : edge?.node.chainId;

                const heightDisplay = edge?.node.crossChainTransfer
                  ? `${edge.node.height} / ${edge.node.crossChainTransfer.height}`
                  : edge?.node.height;

                return (
                  <Table.Tr key={index}>
                    <Table.Td>{chainIdDisplay}</Table.Td>
                    <Table.Td>{heightDisplay}</Table.Td>
                    <Table.Td>{edge?.node.amount}</Table.Td>
                    <Table.Td>
                      <Link
                        href={`${routes.ACCOUNT}/${router.query.module}/${edge?.node.senderAccount}`}
                      >
                        {edge?.node.senderAccount}
                      </Link>
                    </Table.Td>
                    <Table.Td>
                      {edge?.node.receiverAccount ? (
                        <Link
                          href={`${routes.ACCOUNT}/${router.query.module}/${edge?.node.receiverAccount}`}
                        >
                          {edge?.node.receiverAccount}
                        </Link>
                      ) : edge?.node.crossChainTransfer?.receiverAccount ? (
                        <Link
                          href={`${routes.ACCOUNT}/${router.query.module}/${edge?.node.crossChainTransfer.receiverAccount}`}
                        >
                          {edge?.node.crossChainTransfer.receiverAccount}
                        </Link>
                      ) : (
                        <span style={{ color: 'lightgray' }}>N/A</span>
                      )}
                    </Table.Td>
                    <Table.Td>
                      <Link
                        href={`${routes.TRANSACTIONS}/${edge?.node.requestKey}`}
                      >
                        {edge?.node.requestKey}
                      </Link>
                      {edge?.node.crossChainTransfer && (
                        <>
                          &nbsp;/&nbsp;
                          <Link
                            href={`${routes.TRANSACTIONS}/${edge?.node.crossChainTransfer.requestKey}`}
                          >
                            {edge?.node.crossChainTransfer.requestKey}
                          </Link>
                        </>
                      )}
                    </Table.Td>
                  </Table.Tr>
                );
              })}
            </Table.Body>
          </Table.Root>
        </>
      )}
    </>
>>>>>>> 05d6fe32
  );
};

export default AccountTransfers;<|MERGE_RESOLUTION|>--- conflicted
+++ resolved
@@ -1,12 +1,6 @@
 import { useGetTransfersQuery } from '@/__generated__/sdk';
-<<<<<<< HEAD
-import Loader from '@/components/Common/loader/loader';
-import { mainStyle } from '@/components/Common/main/styles.css';
-import { ErrorBox } from '@/components/error-box/error-box';
 import { ExtendedTransfersTable } from '@/components/extended-transfers-table/extended-transfers-table';
-=======
 import LoaderAndError from '@/components/LoaderAndError/loader-and-error';
->>>>>>> 05d6fe32
 import routes from '@constants/routes';
 import { Box, Breadcrumbs } from '@kadena/react-ui';
 import { useRouter } from 'next/router';
@@ -39,25 +33,6 @@
       </Breadcrumbs.Root>
 
       <Box marginBottom="$8" />
-<<<<<<< HEAD
-      <main className={mainStyle}>
-        <div>
-          {loading && (
-            <div style={{ display: 'flex', alignItems: 'center' }}>
-              <Loader /> <span>Retrieving transfers...</span>
-            </div>
-          )}
-          {error && <ErrorBox error={error} />}
-          {data?.transfers && (
-            <ExtendedTransfersTable
-              transfers={data.transfers}
-              fetchMore={fetchMore}
-            />
-          )}
-        </div>
-      </main>
-    </div>
-=======
 
       <LoaderAndError
         error={error}
@@ -66,148 +41,12 @@
       />
 
       {data?.transfers && (
-        <>
-          <Box marginBottom="$3">
-            <span>Showing 10 results per page</span>
-            <Button
-              variant="compact"
-              onClick={() =>
-                fetchMore({
-                  variables: {
-                    first: 10,
-                    last: null,
-                    after: data.transfers.pageInfo.endCursor,
-                    before: null,
-                  },
-                  updateQuery: (prev, { fetchMoreResult }) => {
-                    if (!fetchMoreResult) return prev;
-
-                    if (fetchMoreResult.transfers.edges.length < 10) {
-                      return {
-                        ...prev,
-                        transactions: {
-                          ...fetchMoreResult.transfers,
-                          edges: [
-                            ...fetchMoreResult.transfers.edges,
-                            ...prev.transfers.edges,
-                          ].slice(0, 10),
-                        },
-                      };
-                    }
-
-                    return fetchMoreResult;
-                  },
-                })
-              }
-              disabled={!data.transfers.pageInfo.hasNextPage}
-              style={{ float: 'right' }}
-            >
-              Next Page
-            </Button>
-            <Button
-              variant="compact"
-              onClick={() =>
-                fetchMore({
-                  variables: {
-                    first: null,
-                    last: 10,
-                    after: null,
-                    before: data.transfers.pageInfo.startCursor,
-                  },
-                  updateQuery: (prev, { fetchMoreResult }) => {
-                    if (!fetchMoreResult) return prev;
-                    return fetchMoreResult;
-                  },
-                })
-              }
-              disabled={!data.transfers.pageInfo.hasPreviousPage}
-              style={{ float: 'right', marginRight: '10px' }}
-            >
-              Previous Page
-            </Button>
-          </Box>
-          <Table.Root wordBreak="break-word">
-            <Table.Head>
-              <Table.Tr>
-                <Table.Th>Chain</Table.Th>
-                <Table.Th>Block Height</Table.Th>
-                <Table.Th>Amount</Table.Th>
-                <Table.Th>Sender Account</Table.Th>
-                <Table.Th>Receiver Account</Table.Th>
-                <Table.Th>Request key</Table.Th>
-              </Table.Tr>
-            </Table.Head>
-            <Table.Body>
-              {data.transfers.edges.map((edge, index) => {
-                /**  These transfers are going to be added to their crosschain counterpart and
-                     this way we avoid repeated transfers in the table */
-                if (edge?.node.transaction?.pactId) {
-                  return <></>;
-                }
-
-                const chainIdDisplay = edge?.node.crossChainTransfer
-                  ? `${edge.node.chainId} / ${edge.node.crossChainTransfer.chainId}`
-                  : edge?.node.chainId;
-
-                const heightDisplay = edge?.node.crossChainTransfer
-                  ? `${edge.node.height} / ${edge.node.crossChainTransfer.height}`
-                  : edge?.node.height;
-
-                return (
-                  <Table.Tr key={index}>
-                    <Table.Td>{chainIdDisplay}</Table.Td>
-                    <Table.Td>{heightDisplay}</Table.Td>
-                    <Table.Td>{edge?.node.amount}</Table.Td>
-                    <Table.Td>
-                      <Link
-                        href={`${routes.ACCOUNT}/${router.query.module}/${edge?.node.senderAccount}`}
-                      >
-                        {edge?.node.senderAccount}
-                      </Link>
-                    </Table.Td>
-                    <Table.Td>
-                      {edge?.node.receiverAccount ? (
-                        <Link
-                          href={`${routes.ACCOUNT}/${router.query.module}/${edge?.node.receiverAccount}`}
-                        >
-                          {edge?.node.receiverAccount}
-                        </Link>
-                      ) : edge?.node.crossChainTransfer?.receiverAccount ? (
-                        <Link
-                          href={`${routes.ACCOUNT}/${router.query.module}/${edge?.node.crossChainTransfer.receiverAccount}`}
-                        >
-                          {edge?.node.crossChainTransfer.receiverAccount}
-                        </Link>
-                      ) : (
-                        <span style={{ color: 'lightgray' }}>N/A</span>
-                      )}
-                    </Table.Td>
-                    <Table.Td>
-                      <Link
-                        href={`${routes.TRANSACTIONS}/${edge?.node.requestKey}`}
-                      >
-                        {edge?.node.requestKey}
-                      </Link>
-                      {edge?.node.crossChainTransfer && (
-                        <>
-                          &nbsp;/&nbsp;
-                          <Link
-                            href={`${routes.TRANSACTIONS}/${edge?.node.crossChainTransfer.requestKey}`}
-                          >
-                            {edge?.node.crossChainTransfer.requestKey}
-                          </Link>
-                        </>
-                      )}
-                    </Table.Td>
-                  </Table.Tr>
-                );
-              })}
-            </Table.Body>
-          </Table.Root>
-        </>
+        <ExtendedTransfersTable
+          transfers={data.transfers}
+          fetchMore={fetchMore}
+        />
       )}
     </>
->>>>>>> 05d6fe32
   );
 };
 
