--- conflicted
+++ resolved
@@ -3,14 +3,10 @@
   FungibleAccountTransactionsConnection,
   FungibleAccountTransfersConnection,
 } from '@/__generated__/sdk';
-<<<<<<< HEAD
 import { useGetFungibleAccountQuery } from '@/__generated__/sdk';
-=======
-import { useGetAccountQuery } from '@/__generated__/sdk';
 import { GraphQLQueryDialog } from '@/components/graphql-query-dialog/graphql-query-dialog';
->>>>>>> f751b86b
 import LoaderAndError from '@/components/loader-and-error/loader-and-error';
-import { getAccount } from '@/graphql/queries.graph';
+import { getNonFungibleAccount } from '@/graphql/queries.graph';
 import { ChainFungibleAccountTable } from '@components/chain-module-account-table/chain-module-account-table';
 import { CompactTransactionsTable } from '@components/compact-transactions-table/compact-transactions-table';
 import { CompactTransfersTable } from '@components/compact-transfers-table/compact-transfers-table';
@@ -30,21 +26,12 @@
 const Account: React.FC = () => {
   const router = useRouter();
 
-<<<<<<< HEAD
-  const { loading, data, error } = useGetFungibleAccountQuery({
-    variables: {
-      fungibleName: router.query.fungible as string,
-      accountName: router.query.account as string,
-    },
-  });
-=======
   const variables = {
     fungibleName: router.query.fungible as string,
     accountName: router.query.account as string,
   };
 
-  const { loading, data, error } = useGetAccountQuery({ variables });
->>>>>>> f751b86b
+  const { loading, data, error } = useGetFungibleAccountQuery({ variables });
 
   return (
     <>
@@ -53,7 +40,9 @@
           <Breadcrumbs.Item href={`${routes.HOME}`}>Home</Breadcrumbs.Item>
           <Breadcrumbs.Item>Account Overview</Breadcrumbs.Item>
         </Breadcrumbs.Root>
-        <GraphQLQueryDialog queries={[{ query: getAccount, variables }]} />
+        <GraphQLQueryDialog
+          queries={[{ query: getNonFungibleAccount, variables }]}
+        />
       </Stack>
 
       <Box marginBottom="$8" />
