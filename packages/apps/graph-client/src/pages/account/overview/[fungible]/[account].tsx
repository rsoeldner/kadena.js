--- conflicted
+++ resolved
@@ -7,11 +7,7 @@
 import { GraphQLQueryDialog } from '@/components/graphql-query-dialog/graphql-query-dialog';
 import LoaderAndError from '@/components/loader-and-error/loader-and-error';
 import { getAccount } from '@/graphql/queries.graph';
-<<<<<<< HEAD
-import { FungibleChainAccountTable } from '@components/chain-module-account-table/chain-module-account-table';
-=======
-import { ChainFungibleAccountTable } from '@components/chain-fungible-account-table/chain-fungible-account-table';
->>>>>>> 9fba0d11
+import { FungibleChainAccountTable } from '@components/chain-fungible-account-table/chain-fungible-account-table';
 import { CompactTransactionsTable } from '@components/compact-transactions-table/compact-transactions-table';
 import { CompactTransfersTable } from '@components/compact-transfers-table/compact-transfers-table';
 import routes from '@constants/routes';
@@ -93,13 +89,8 @@
           <Box margin="md" />
           <Tabs defaultSelectedKey="Chain Accounts">
             <TabItem title="Chain Accounts" key="Chain Accounts">
-<<<<<<< HEAD
-              <Box margin={'$4'} />
+              <Box margin="sm" />
               <FungibleChainAccountTable
-=======
-              <Box margin="sm" />
-              <ChainFungibleAccountTable
->>>>>>> 9fba0d11
                 fungibleName={router.query.fungible as string}
                 accountName={router.query.account as string}
                 chainAccounts={
