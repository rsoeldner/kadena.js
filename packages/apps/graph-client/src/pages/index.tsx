--- conflicted
+++ resolved
@@ -40,11 +40,10 @@
   const [moduleField, setModuleField] = useState<string>('');
 
   const search = (): void => {
-<<<<<<< HEAD
     switch (searchType) {
       case 'request-key':
         // eslint-disable-next-line @typescript-eslint/no-floating-promises
-        router.push(`/transaction/${searchField}`);
+        router.push(`/${routes.TRANSACTION}/${searchField}`);
         break;
       case 'account-transactions':
         // eslint-disable-next-line @typescript-eslint/no-floating-promises
@@ -56,14 +55,10 @@
         // eslint-disable-next-line @typescript-eslint/no-floating-promises
         router.push(`/account/${searchField}/transfers?module=${moduleField}`);
         break;
-=======
-    if (searchType === 'request-key') {
-      // eslint-disable-next-line @typescript-eslint/no-floating-promises
-      router.push(`${routes.TRANSACTION}/${searchField}`);
-    } else if (searchType === 'event') {
-      // eslint-disable-next-line @typescript-eslint/no-floating-promises
-      router.push(`${routes.EVENT}/${searchField}`);
->>>>>>> b11e5547
+      case 'event':
+        // eslint-disable-next-line @typescript-eslint/no-floating-promises
+        router.push(`${routes.EVENT}/${searchField}`);
+        break;
     }
   };
 
@@ -119,14 +114,10 @@
               id="search-type"
               onChange={(event) => setSearchType(event.target.value)}
             >
-<<<<<<< HEAD
               <Option value="request-key">Request Key</Option>
               <Option value="account-transactions">Account Transactions</Option>
               <Option value="account-transfers">Account Transfers</Option>
-=======
-              <option value="request-key">Request Key</option>
-              <option value="event">Event</option>
->>>>>>> b11e5547
+              <Option value="event">Event</Option>
             </Select>
           </Grid.Item>
           <Grid.Item>
