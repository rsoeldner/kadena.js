--- conflicted
+++ resolved
@@ -1,4 +1,3 @@
-<<<<<<< HEAD
 import {
   Box,
   Button,
@@ -8,26 +7,23 @@
   Select,
 } from '@kadena/react-ui';
 
-=======
->>>>>>> b3a6aa31
 import {
   useGetBlocksSubscription,
   useGetRecentHeightsQuery,
   useGetTransactionsQuery,
 } from '@/__generated__/sdk';
+import { CompactTransactionsTable } from '@/components/compact-transactions-table/compact-transactions-table';
 import { ChainwebGraph } from '@components/chainweb';
 import { mainStyle } from '@components/main/styles.css';
 import { Text } from '@components/text';
 import routes from '@constants/routes';
 import { useChainTree } from '@context/chain-tree-context';
-import { Button, Grid, Input, InputWrapper, Select } from '@kadena/react-ui';
 import { useParsedBlocks } from '@utils/hooks/use-parsed-blocks';
 import { usePrevious } from '@utils/hooks/use-previous';
 import isEqual from 'lodash.isequal';
 import Head from 'next/head';
 import { useRouter } from 'next/router';
 import React, { useEffect, useState } from 'react';
-import { CompactTransactionsTable } from '@/components/compact-transactions-table/compact-transactions-table';
 
 const Home: React.FC = () => {
   const router = useRouter();
@@ -43,7 +39,7 @@
     data: txs,
     error: txsError,
     fetchMore: fetchMoreTxs,
-  } = useGetTransactionsQuery({ variables: { first: 5 } });
+  } = useGetTransactionsQuery({ variables: { first: 10 } });
 
   const { allBlocks, addBlocks } = useParsedBlocks();
 
@@ -174,7 +170,7 @@
         {txs?.transactions && (
           <div>
             <Box marginBottom="$10" />
-            <CompactTransactionsTable transactions={txs.transactions} />
+            <CompactTransactionsTable transactions={txs.transactions} description='Most recent transactions'/>
           </div>
         )}
       </main>
