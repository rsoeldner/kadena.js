--- conflicted
+++ resolved
@@ -6,10 +6,7 @@
   Option,
   Select,
 } from '@kadena/react-ui';
-<<<<<<< HEAD
-=======
 
->>>>>>> e997efcc
 import {
   useGetBlocksSubscription,
   useGetRecentHeightsQuery,
@@ -23,13 +20,8 @@
 
 import isEqual from 'lodash.isequal';
 import Head from 'next/head';
-<<<<<<< HEAD
-import React, { useEffect, useState } from 'react';
-import { useRouter } from 'next/router';
-=======
 import { useRouter } from 'next/router';
 import React, { useEffect, useState } from 'react';
->>>>>>> e997efcc
 
 const StyledMain = styled('main', {
   display: 'flex',
@@ -53,20 +45,14 @@
   const [searchType, setSearchType] = useState<string>('request-key');
   const [searchField, setSearchField] = useState<string>('');
 
-<<<<<<< HEAD
-  const search = () => {
-    router.push(`/${searchType}/${searchField}`);
-  };
-=======
   const search = (): void => {
     if (searchType === 'request-key') {
       // eslint-disable-next-line @typescript-eslint/no-floating-promises
       router.push(`/transaction/${searchField}`);
     }
   };
-  
+
   const { addBlockToChain } = useChainTree();
->>>>>>> e997efcc
 
   useEffect(() => {
     if (
@@ -118,12 +104,8 @@
               id="search-type"
               onChange={(event) => setSearchType(event.target.value)}
             >
-<<<<<<< HEAD
               <Option value={['request-key']}>Request Key</Option>
               <Option value={['event']}>Event</Option>
-=======
-              <Option value="request-key">Request Key</Option>
->>>>>>> e997efcc
             </Select>
           </Grid.Item>
           <Grid.Item>
