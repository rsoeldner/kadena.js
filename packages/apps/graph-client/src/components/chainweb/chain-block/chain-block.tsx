<<<<<<< HEAD
import { TimeTicker } from '../time-ticker';
=======
import routes from '../../../constants/routes';
import { useChainTree } from '../../../context/chain-tree-context';
import { env } from '../../../utils/env';
import type { IBlock } from '../../../utils/hooks/use-parsed-blocks';
import { Box } from '../../box';
import { Text } from '../../text';
>>>>>>> ec79f884

import { Container, Content } from './styles';

import type { IBlock } from '@/utils/hooks/use-parsed-blocks';
import { Box } from '@components/box';
import { Text } from '@components/text';
import { useChainTree } from '@context/chain-tree-context';
import { InfoCircledIcon, TimerIcon } from '@radix-ui/react-icons';
import { env } from '@utils/env';
import { useRouter } from 'next/router';
import React from 'react';

interface IChainBlockProps {
  color: string;
  block?: IBlock;
  textColor: string;
}

export const ChainBlock = (props: IChainBlockProps): JSX.Element => {
  const { color, textColor, block } = props;
  const router = useRouter();

  const { chainTree } = useChainTree();
  let confirmationDepth = 0;

  if (block) {
    confirmationDepth = chainTree[block.chainId][block.hash].confirmationDepth;
  }

  const blockClick = async (): Promise<void> => {
    if (block) {
      await router.push(`${routes.BLOCK_OVERVIEW}/${block.hash}`);
    }
  };

  return (
    <Container>
      {block ? (
        <Content
          onClick={blockClick}
          css={{ $$color: color, $$textColor: textColor, cursor: 'pointer' }}
        >
          <Box
            css={{
              fontSize: '$xs',
              display: 'grid',
              gridTemplateColumns: 'auto minmax(0, 1fr)',
              gridColumnGap: '$1',
              alignItems: 'center',
              gridRowGap: 0,
              color: '$$textColor',
              svg: {
                width: '0.7rem',
                height: '0.7rem',
              },
            }}
          >
            <TimerIcon />
            <TimeTicker date={new Date(block.creationTime)} />

            <InfoCircledIcon />

            <Text as="span">
              {confirmationDepth >= env.MAX_CALCULATED_CONFIRMATION_DEPTH
                ? `>${chainTree[block.chainId][block.hash].confirmationDepth}`
                : chainTree[block.chainId][block.hash].confirmationDepth}
            </Text>

            {/* {block.transactions.totalCount > 0 && (
              <>
                <RocketIcon />
                <Text as="span">{block.transactions.totalCount} txs</Text>
              </>
            )} */}
          </Box>
        </Content>
      ) : null}
    </Container>
  );
};<|MERGE_RESOLUTION|>--- conflicted
+++ resolved
@@ -1,19 +1,11 @@
-<<<<<<< HEAD
 import { TimeTicker } from '../time-ticker';
-=======
-import routes from '../../../constants/routes';
-import { useChainTree } from '../../../context/chain-tree-context';
-import { env } from '../../../utils/env';
-import type { IBlock } from '../../../utils/hooks/use-parsed-blocks';
-import { Box } from '../../box';
-import { Text } from '../../text';
->>>>>>> ec79f884
 
 import { Container, Content } from './styles';
 
 import type { IBlock } from '@/utils/hooks/use-parsed-blocks';
 import { Box } from '@components/box';
 import { Text } from '@components/text';
+import routes from '@constants/routes';
 import { useChainTree } from '@context/chain-tree-context';
 import { InfoCircledIcon, TimerIcon } from '@radix-ui/react-icons';
 import { env } from '@utils/env';
