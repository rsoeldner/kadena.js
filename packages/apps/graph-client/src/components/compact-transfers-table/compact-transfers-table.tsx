import type {
  ChainModuleAccountTransfersConnection,
  ModuleAccountTransfersConnection,
  Transfer,
} from '@/__generated__/sdk';
import routes from '@constants/routes';
import { Box, Button, ContentHeader, Link, Table } from '@kadena/react-ui';
import { truncate } from '@utils/truncate';
import React from 'react';

interface ICompactTransfersTableProps {
  moduleName: string;
  accountName: string;
  chainId?: string;
  truncateColumns?: boolean;
  transfers:
    | ModuleAccountTransfersConnection
    | ChainModuleAccountTransfersConnection;

  description?: string;
}

interface XChainTransfer {
  startingTransfer: Transfer;
  finishingTransfer: Transfer;
}

export const CompactTransfersTable = (
  props: ICompactTransfersTableProps,
): JSX.Element => {
  const {
    moduleName,
    accountName,
    chainId,
    truncateColumns,
    transfers,
    description,
  } = props;

  // This function determines if the transfer is the starting one or the finishing one
  const determineXChainTransferOrder = (
    transfer: Transfer,
    crossChainTransfer: Transfer,
  ): XChainTransfer => {
    if (transfer.transaction?.pactId) {
      // This means that the transfer on this chain is the finishing one
      return {
        startingTransfer: crossChainTransfer,
        finishingTransfer: transfer,
      };
    } else {
      return {
        startingTransfer: transfer,
        finishingTransfer: crossChainTransfer,
      };
    }
  };

  return (
    <>
      <ContentHeader
        heading="Transfers"
        icon="KIcon"
        description={
          description ? description : 'All transfers from this fungible'
        }
      />
      <Box margin={'$4'} />
      <Button
        variant="compact"
        as="a"
        href={`${routes.ACCOUNT_TRANSFERS}/${moduleName}/${accountName}${
          chainId !== undefined ? `?chain=${chainId}` : ''
        }`}
      >
        View all transfers
      </Button>
      <Box margin={'$2'} />
      <Table.Root wordBreak="break-word">
        <Table.Head>
          <Table.Tr>
            <Table.Th>Chain</Table.Th>
            <Table.Th>Block Height</Table.Th>
            <Table.Th>Amount</Table.Th>
            <Table.Th>Sender Account</Table.Th>
            <Table.Th>Receiver Account</Table.Th>
            <Table.Th>Request key</Table.Th>
          </Table.Tr>
        </Table.Head>
        <Table.Body>
<<<<<<< HEAD
          {transfers.edges.map((edge, index) => {
            let transfer = edge.node;
            let crossChainCounterPart = edge.node.crossChainTransfer;

            if (!chainId) {
              /**  These transfers are going to be added to their crosschain counterpart and
=======
          {transfers.edges.slice(0, 10).map((edge, index) => {
            /**  These transfers are going to be added to their crosschain counterpart and
>>>>>>> 05d6fe32
             this way we avoid repeated transfers in the table */
              if (transfer.transaction?.pactId) return <></>;
            } else {
              if (crossChainCounterPart) {
                const { startingTransfer, finishingTransfer } =
                  determineXChainTransferOrder(transfer, crossChainCounterPart);
                transfer = startingTransfer;
                crossChainCounterPart = finishingTransfer;
              }
            }

            const chainIdDisplay = crossChainCounterPart
              ? `${transfer.chainId} / ${crossChainCounterPart.chainId}`
              : transfer.chainId;

            const heightDisplay = crossChainCounterPart
              ? `${transfer.height} / ${crossChainCounterPart.height}`
              : transfer.height;

            return (
              <Table.Tr key={index}>
                <Table.Td>{chainIdDisplay}</Table.Td>
                <Table.Td>{heightDisplay}</Table.Td>
                <Table.Td>{transfer.amount}</Table.Td>
                <Table.Td>
                  <Link
                    href={`${routes.ACCOUNT}/${moduleName}/${transfer.senderAccount}`}
                  >
<<<<<<< HEAD
                    <span title={transfer.senderAccount}>
                      {truncate(transfer.senderAccount)}
=======
                    <span title={edge?.node.senderAccount}>
                      {truncateColumns
                        ? truncate(edge?.node.senderAccount)
                        : edge?.node.senderAccount}
>>>>>>> 05d6fe32
                    </span>
                  </Link>
                </Table.Td>
                <Table.Td>
                  {!crossChainCounterPart ? (
                    <Link
                      href={`${routes.ACCOUNT}/${moduleName}/${transfer.receiverAccount}`}
                    >
<<<<<<< HEAD
                      <span title={transfer.receiverAccount}>
                        {truncate(transfer.receiverAccount)}
=======
                      <span title={edge?.node.receiverAccount}>
                        {truncateColumns
                          ? truncate(edge?.node.receiverAccount)
                          : edge?.node.receiverAccount}
>>>>>>> 05d6fe32
                      </span>
                    </Link>
                  ) : (
                    <Link
                      href={`${routes.ACCOUNT}/${moduleName}/${crossChainCounterPart.receiverAccount}`}
                    >
<<<<<<< HEAD
                      <span title={crossChainCounterPart.receiverAccount}>
                        {truncate(crossChainCounterPart.receiverAccount)}
=======
                      <span
                        title={edge?.node.crossChainTransfer.receiverAccount}
                      >
                        {truncateColumns
                          ? truncate(
                              edge?.node.crossChainTransfer.receiverAccount,
                            )
                          : edge?.node.crossChainTransfer.receiverAccount}
>>>>>>> 05d6fe32
                      </span>
                    </Link>
                  )}
                </Table.Td>
                <Table.Td>
<<<<<<< HEAD
                  <Link href={`${routes.TRANSACTIONS}/${transfer.requestKey}`}>
                    <span title={transfer.requestKey}>
                      {truncate(transfer.requestKey)}
                    </span>
                  </Link>
                  /
                  {crossChainCounterPart && (
                    <Link
                      href={`${routes.TRANSACTIONS}/${crossChainCounterPart.requestKey}`}
                    >
                      <span title={crossChainCounterPart.requestKey}>
                        {truncate(crossChainCounterPart.requestKey)}
                      </span>
                    </Link>
=======
                  <Link
                    href={`${routes.TRANSACTIONS}/${edge?.node.requestKey}`}
                  >
                    <span title={edge?.node.requestKey}>
                      {truncateColumns
                        ? truncate(edge?.node.requestKey)
                        : edge?.node.requestKey}
                    </span>
                  </Link>
                  {edge?.node.crossChainTransfer && (
                    <>
                      &nbsp;/&nbsp;
                      <Link
                        href={`${routes.TRANSACTIONS}/${edge?.node.crossChainTransfer.requestKey}`}
                      >
                        <span title={edge?.node.crossChainTransfer.requestKey}>
                          {truncateColumns
                            ? truncate(edge?.node.crossChainTransfer.requestKey)
                            : edge?.node.crossChainTransfer.requestKey}
                        </span>
                      </Link>
                    </>
>>>>>>> 05d6fe32
                  )}
                </Table.Td>
              </Table.Tr>
            );
          })}
        </Table.Body>
      </Table.Root>
    </>
  );
};<|MERGE_RESOLUTION|>--- conflicted
+++ resolved
@@ -88,17 +88,12 @@
           </Table.Tr>
         </Table.Head>
         <Table.Body>
-<<<<<<< HEAD
           {transfers.edges.map((edge, index) => {
             let transfer = edge.node;
             let crossChainCounterPart = edge.node.crossChainTransfer;
 
             if (!chainId) {
               /**  These transfers are going to be added to their crosschain counterpart and
-=======
-          {transfers.edges.slice(0, 10).map((edge, index) => {
-            /**  These transfers are going to be added to their crosschain counterpart and
->>>>>>> 05d6fe32
              this way we avoid repeated transfers in the table */
               if (transfer.transaction?.pactId) return <></>;
             } else {
@@ -127,15 +122,10 @@
                   <Link
                     href={`${routes.ACCOUNT}/${moduleName}/${transfer.senderAccount}`}
                   >
-<<<<<<< HEAD
                     <span title={transfer.senderAccount}>
-                      {truncate(transfer.senderAccount)}
-=======
-                    <span title={edge?.node.senderAccount}>
                       {truncateColumns
-                        ? truncate(edge?.node.senderAccount)
-                        : edge?.node.senderAccount}
->>>>>>> 05d6fe32
+                        ? truncate(transfer.senderAccount)
+                        : transfer.senderAccount}
                     </span>
                   </Link>
                 </Table.Td>
@@ -144,43 +134,30 @@
                     <Link
                       href={`${routes.ACCOUNT}/${moduleName}/${transfer.receiverAccount}`}
                     >
-<<<<<<< HEAD
                       <span title={transfer.receiverAccount}>
-                        {truncate(transfer.receiverAccount)}
-=======
-                      <span title={edge?.node.receiverAccount}>
                         {truncateColumns
-                          ? truncate(edge?.node.receiverAccount)
-                          : edge?.node.receiverAccount}
->>>>>>> 05d6fe32
+                          ? truncate(transfer.receiverAccount)
+                          : transfer.receiverAccount}
                       </span>
                     </Link>
                   ) : (
                     <Link
                       href={`${routes.ACCOUNT}/${moduleName}/${crossChainCounterPart.receiverAccount}`}
                     >
-<<<<<<< HEAD
                       <span title={crossChainCounterPart.receiverAccount}>
-                        {truncate(crossChainCounterPart.receiverAccount)}
-=======
-                      <span
-                        title={edge?.node.crossChainTransfer.receiverAccount}
-                      >
                         {truncateColumns
-                          ? truncate(
-                              edge?.node.crossChainTransfer.receiverAccount,
-                            )
-                          : edge?.node.crossChainTransfer.receiverAccount}
->>>>>>> 05d6fe32
+                          ? truncate(crossChainCounterPart.receiverAccount)
+                          : crossChainCounterPart.receiverAccount}
                       </span>
                     </Link>
                   )}
                 </Table.Td>
                 <Table.Td>
-<<<<<<< HEAD
                   <Link href={`${routes.TRANSACTIONS}/${transfer.requestKey}`}>
                     <span title={transfer.requestKey}>
-                      {truncate(transfer.requestKey)}
+                      {truncateColumns
+                        ? truncate(transfer.requestKey)
+                        : transfer.requestKey}
                     </span>
                   </Link>
                   /
@@ -189,33 +166,11 @@
                       href={`${routes.TRANSACTIONS}/${crossChainCounterPart.requestKey}`}
                     >
                       <span title={crossChainCounterPart.requestKey}>
-                        {truncate(crossChainCounterPart.requestKey)}
+                        {truncateColumns
+                          ? truncate(crossChainCounterPart.requestKey)
+                          : crossChainCounterPart.requestKey}
                       </span>
                     </Link>
-=======
-                  <Link
-                    href={`${routes.TRANSACTIONS}/${edge?.node.requestKey}`}
-                  >
-                    <span title={edge?.node.requestKey}>
-                      {truncateColumns
-                        ? truncate(edge?.node.requestKey)
-                        : edge?.node.requestKey}
-                    </span>
-                  </Link>
-                  {edge?.node.crossChainTransfer && (
-                    <>
-                      &nbsp;/&nbsp;
-                      <Link
-                        href={`${routes.TRANSACTIONS}/${edge?.node.crossChainTransfer.requestKey}`}
-                      >
-                        <span title={edge?.node.crossChainTransfer.requestKey}>
-                          {truncateColumns
-                            ? truncate(edge?.node.crossChainTransfer.requestKey)
-                            : edge?.node.crossChainTransfer.requestKey}
-                        </span>
-                      </Link>
-                    </>
->>>>>>> 05d6fe32
                   )}
                 </Table.Td>
               </Table.Tr>
