import { Box, Button, ContentHeader, Link, Table } from '@kadena/react-ui';

import type {
  GetAccountQuery,
  GetBlockFromHashQuery,
  GetChainAccountQuery,
} from '../../__generated__/sdk';
import routes from '../../constants/routes';
import { truncate } from '../../utils/truncate';

import React from 'react';

interface ICompactTransactionsTableProps {
  viewAllHref?: string;
  description?: string;
  transactions:
    | GetAccountQuery['account']['transactions']
    | GetChainAccountQuery['chainAccount']['transactions']
    | GetBlockFromHashQuery['block']['transactions'];
}

export const CompactTransactionsTable = (
  props: ICompactTransactionsTableProps,
): JSX.Element => {
  const { viewAllHref, description, transactions } = props;

  return (
    <>
      <ContentHeader
        heading="Transactions"
        icon="KIcon"
        description={
          description
            ? description
            : 'All transactions where this account is the initiator.'
        }
      />
      <Box margin={'$4'} />
<<<<<<< HEAD
      <Button variant="compact" as="a" href={viewAllHref}>
=======
      <Button
        variant="compact"
        as="a"
        href={`${routes.ACCOUNT_TRANSACTIONS}/${moduleName}/${accountName}${
          chainId !== undefined ? `?chain=${chainId}` : ''
        }`}
      >
>>>>>>> a95d6b39
        View all transactions
      </Button>
      <Box margin={'$2'} />
      <Table.Root wordBreak="break-word">
        <Table.Head>
          <Table.Tr>
            <Table.Th>Chain</Table.Th>
            <Table.Th>Timestamp</Table.Th>
            <Table.Th>Block Height</Table.Th>
            <Table.Th>Request Key</Table.Th>
            <Table.Th>Code</Table.Th>
          </Table.Tr>
        </Table.Head>
        <Table.Body>
          {transactions.edges.map((edge, index) => {
            return (
              <Table.Tr key={index}>
                <Table.Td>{edge?.node.chainId}</Table.Td>
                <Table.Td>
                  {new Date(edge?.node.creationTime).toLocaleString()}
                </Table.Td>
                <Table.Td>{edge?.node.height}</Table.Td>
                <Table.Td>
                  <Link href={`${routes.TRANSACTION}/${edge?.node.requestKey}`}>
                    <span title={edge?.node.requestKey}>
                      {truncate(edge?.node.requestKey)}
                    </span>
                  </Link>
                </Table.Td>
                <Table.Td>
                  {edge?.node.code ? (
                    <span title={edge?.node.code}>
                      {truncate(edge?.node.code)}
                    </span>
                  ) : (
                    <span style={{ color: 'lightgray' }}>N/A</span>
                  )}
                </Table.Td>
              </Table.Tr>
            );
          })}
        </Table.Body>
      </Table.Root>
    </>
  );
};<|MERGE_RESOLUTION|>--- conflicted
+++ resolved
@@ -36,17 +36,7 @@
         }
       />
       <Box margin={'$4'} />
-<<<<<<< HEAD
       <Button variant="compact" as="a" href={viewAllHref}>
-=======
-      <Button
-        variant="compact"
-        as="a"
-        href={`${routes.ACCOUNT_TRANSACTIONS}/${moduleName}/${accountName}${
-          chainId !== undefined ? `?chain=${chainId}` : ''
-        }`}
-      >
->>>>>>> a95d6b39
         View all transactions
       </Button>
       <Box margin={'$2'} />
