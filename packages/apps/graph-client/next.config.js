const { createVanillaExtractPlugin } = require('@vanilla-extract/next-plugin');
const withVanillaExtract = createVanillaExtractPlugin();

/** @type {import('next').NextConfig} */
const nextConfig = {
  reactStrictMode: true,
  swcMinify: true,
  transpilePackages: ['@kadena/react-ui'],
  async rewrites() {
    return [
      {
        source: '/graph',
        destination: 'http://localhost:4000/graphql',
      },
    ];
  },
};

<<<<<<< HEAD
module.exports = nextConfig;
=======
module.exports = withVanillaExtract(nextConfig)
>>>>>>> 79a6f91a
<|MERGE_RESOLUTION|>--- conflicted
+++ resolved
@@ -16,8 +16,4 @@
   },
 };
 
-<<<<<<< HEAD
-module.exports = nextConfig;
-=======
-module.exports = withVanillaExtract(nextConfig)
->>>>>>> 79a6f91a
+module.exports = withVanillaExtract(nextConfig);