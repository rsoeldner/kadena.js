--- conflicted
+++ resolved
@@ -179,11 +179,7 @@
                 url: /04-namespaces
                 file: /build/guides/election-dapp-tutorial/define-a-namespace.md
               keysets:
-<<<<<<< HEAD
-                url: /05-keysets
-=======
                 url: /define-keysets
->>>>>>> 0dbc43fa
                 file: /build/guides/election-dapp-tutorial/define-keysets.md
               smart-contract:
                 url: /06-smart-contract
