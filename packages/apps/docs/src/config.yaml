menu:
  - kadena
  - build
  - pact
  - chainweb
  - marmalade
  - contribute
  - blogchain

pages:
  kadena:
    url: /kadena
    file: /kadena/index.tsx
    children:
      overview:
        url: /overview
        file: /kadena/overview.md
      kda:
        url: /kda
        file: /kadena/kda/index.md
        children:
          managekda:
            url: /manage-kda
            file: /kadena/kda/manage-kda.md
          kdaconcepts:
            url: /kda-concepts
            file: /kadena/kda/kda-concepts.md
      whitepapers:
        url: /whitepapers
        file: /kadena/whitepapers/index.md
        children:
          chainweblayer1:
            url: /chainweb-layer-1
            file: /kadena/whitepapers/chainweb-layer-1.md
          pactsmartcontractlanguage:
            url: /pact-smart-contract-language
            file: /kadena/whitepapers/pact-smart-contract-language.md
      wallets:
        url: /wallets
        file: /kadena/wallets/index.md
        children:
          chainweaver:
            url: /chainweaver
            file: /kadena/wallets/chainweaver/index.md
            children:
              chainweavertroubleshooting:
                url: /chainweaver-troubleshooting
                file: /kadena/wallets/chainweaver/chainweaver-troubleshooting.md
              termsofservice:
                url: /terms-of-service
                file: /kadena/wallets/chainweaver/terms-of-service.md
          ledger:
            url: /ledger
            file: /kadena/wallets/ledger/index.md
      support:
        url: /support
        file: /kadena/support/index.md
        children:
          developerprogram:
            url: /developer-program
            file: /kadena/support/developer-program.md
          technicalgrants:
            url: /technical-grants
            file: /kadena/support/technical-grants.md
      client:
        file: /packages/libs/client/README.md
        repo: https://github.com/kadena-community/kadena.js
        url: /client
        children:
          clientapi:
            file: /packages/libs/client/etc/client.api.md
            repo: https://github.com/kadena-community/kadena.js
            url: /api
      clientexamples:
        file: /packages/libs/client-examples/README.md
        repo: https://github.com/kadena-community/kadena.js
        url: /client-examples
      codeofconduct:
        url: /code-of-conduct
        file: /kadena/code-of-conduct.md
      exchanges:
        url: /exchanges
        file: /kadena/exchanges.md
      kadenajs:
        file: /packages/libs/kadena.js/README.md
        repo: https://github.com/kadena-community/kadena.js
        url: /kadenajs
      resources:
        url: /resources
        file: /kadena/resources/index.md
        children:
          presskit:
            url: /press-kit
            file: /kadena/resources/press-kit.md
          glossary:
            url: /glossary
            file: /kadena/resources/glossary.md
          contentrepository:
            url: /kadena-content-repository
            file: /kadena/resources/kadena-content-repository.md
  build:
    url: /build
    file: /build/index.tsx
    children:
      quickstart:
        url: /quickstart
        file: /README.md
        repo: https://github.com/kadena-community/getting-started
        children:
          memorywall:
            url: /memorywall
            file: /build/quickstart/memorywall.md
          chainweaver:
            url: /setup-chainweaver
            file: /build/quickstart/setup-chainweaver.md
          testnet:
            url: /testnet-account-setup
            file: /build/quickstart/testnet-account-setup.md
          pactyparrots:
            url: /pacty-parrots
            file: /build/quickstart/pacty-parrots.md
          dapp:
            url: /dapp
            file: /build/quickstart/dapp.md
      kdacli:
        file: /packages/tools/kda-cli/README.md
        repo: https://github.com/kadena-community/kadena.js
        url: /kda-cli
        children:
          kdacliapi:
            file: /packages/tools/kda-cli/etc/kda-cli.api.md
            repo: https://github.com/kadena-community/kadena.js
            url: /api
      cryptographyutils:
        file: /packages/libs/cryptography-utils/README.md
        repo: https://github.com/kadena-community/kadena.js
        url: /cryptography-utils
        children:
          cryptographyutilscryptoapi:
            file: /packages/libs/cryptography-utils/etc/crypto.api.md
            repo: https://github.com/kadena-community/kadena.js
            url: /crypto-api
          cryptographyutilsapi:
            file: /packages/libs/cryptography-utils/etc/cryptography-utils.api.md
            repo: https://github.com/kadena-community/kadena.js
            url: /api
      cookbook:
        url: /cookbook
        file: /build/cookbook/index.md
        children:
          buildcookbook:
            file: /packages/tools/cookbook/README.md
            repo: https://github.com/kadena-community/kadena.js
            url: /cookbook
      guides:
        url: /guides
        file: /build/guides/index.md
        children:
          marmalade:
            url: /marmalade-tutorial
            file: /build/guides/marmalade-tutorial.md
          localapi:
            url: /pact-local-api-queries
            file: /build/guides/pact-local-api-queries.md
          electiondapptutorial:
            url: /election-dapp-tutorial
            file: /build/guides/election-dapp-tutorial/index.md
            children:
              gettingstarted:
                url: /prepare-your-workspace
                file: /build/guides/election-dapp-tutorial/prepare-your-workspace.md
              runningdevnet:
                url: /start-a-local-blockchain
                file: /build/guides/election-dapp-tutorial/start-a-local-blockchain.md
              adminaccount:
                url: /03-admin-account
                file: /build/guides/election-dapp-tutorial/add-admin-account.md
              namespaces:
                url: /04-namespaces
                file: /build/guides/election-dapp-tutorial/define-a-namespace.md
              keysets:
<<<<<<< HEAD
                url: /05-keysets
=======
                url: /define-keysets
>>>>>>> 86871a78
                file: /build/guides/election-dapp-tutorial/define-keysets.md
              smart-contract:
                url: /06-smart-contract
                file: /build/guides/election-dapp-tutorial/write-a-smart-contract.md
              nominate-candidates:
                url: /07-nominate-candidates
                file: /build/guides/election-dapp-tutorial/07-nominate-candidates.md
              voting:
                url: /08-voting
                file: /build/guides/election-dapp-tutorial/08-voting.md
              gasstation:
                url: /09-gas-station
                file: /build/guides/election-dapp-tutorial/09-gas-station.md
          rotatedrain:
            url: /safe-rotate-and-drain
            file: /build/guides/safe-rotate-and-drain.md
          safetransfer:
            url: /safe-transfer
            file: /build/guides/safe-transfer.md
      resources:
        url: /resources
        file: /build/resources/index.md
        children:
          kurolayer2:
            url: /kuro-layer-2
            file: /build/resources/kuro-layer-2.md
  pact:
    url: /pact
    file: /pact/index.tsx
    children:
      overview:
        url: /overview
        file: /pact/overview.md
      beginner:
        url: /beginner
        file: /pact/beginner/index.md
        children:
          webeditor:
            url: /web-editor
            file: /pact/beginner/web-editor.md
          helloworld:
            url: /hello-world
            file: /pact/beginner/hello-world.md
          languagebasics:
            url: /language-basics
            file: /pact/beginner/language-basics.md
          modules:
            url: /modules
            file: /pact/beginner/modules.md
          keysets:
            url: /keysets
            file: /pact/beginner/keysets.md
          schemastables:
            url: /schemas-and-tables
            file: /pact/beginner/schemas-and-tables.md
          atomsdk:
            url: /atom-sdk
            file: /pact/beginner/atom-sdk.md
          accountstransfers:
            url: /accounts-and-transfers
            file: /pact/beginner/accounts-and-transfers.md
          contractinteraction:
            url: /contract-interaction
            file: /pact/beginner/contract-interaction.md
          rotatablewallet:
            url: /rotatable-wallet
            file: /pact/beginner/rotatable-wallet.md
          loans:
            url: /loans
            file: /pact/beginner/loans.md
          testsdk:
            url: /test-in-the-sdk
            file: /pact/beginner/test-in-the-sdk.md
      intermediate:
        url: /intermediate
        file: /pact/intermediate/index.md
        children:
          pactjavascript:
            url: /pact-and-javascript
            file: /pact/intermediate/pact-and-javascript.md
          safetyflow:
            url: /safety-using-control-flow
            file: /pact/intermediate/safety-using-control-flow.md
          interfacespact:
            url: /interfaces-with-pact
            file: /pact/intermediate/interfaces-with-pact.md
          builtinfunctions:
            url: /built-in-functions
            file: /pact/intermediate/built-in-functions.md
      reference:
        url: /reference
        file: /pact/reference/index.md
        children:
          restapi:
            url: /rest-api
            file: /pact/reference/rest-api.md
          concepts:
            url: /concepts
            file: /pact/reference/concepts.md
          syntax:
            url: /syntax
            file: /pact/reference/syntax.md
          timeformats:
            url: /time-formats
            file: /pact/reference/time-formats.md
          functions:
            url: /functions
            file: /pact/reference/functions/index.md
            children:
              database:
                url: /database
                file: /pact/reference/functions/database.md
              time:
                url: /time
                file: /pact/reference/functions/time.md
              operators:
                url: /operators
                file: /pact/reference/functions/operators.md
              keysets:
                url: /keysets
                file: /pact/reference/functions/keysets.md
              capabilities:
                url: /capabilities
                file: /pact/reference/functions/capabilities.md
              spv:
                url: /spv
                file: /pact/reference/functions/spv.md
              commitments:
                url: /commitments
                file: /pact/reference/functions/commitments.md
              guards:
                url: /guards
                file: /pact/reference/functions/guards.md
              zk:
                url: /zk
                file: /pact/reference/functions/zk.md
              replonlyfunctions:
                url: /repl-only-functions
                file: /pact/reference/functions/repl-only-functions.md
          propertychecking:
            url: /property-checking
            file: /pact/reference/property-checking.md
          propertiesinvariants:
            url: /properties-and-invariants
            file: /pact/reference/properties-and-invariants/index.md
            children:
              numerical:
                url: /numerical
                file: /pact/reference/properties-and-invariants/numerical.md
              bitwise:
                url: /bitwise
                file: /pact/reference/properties-and-invariants/bitwise.md
              objectoperators:
                url: /object-operators
                file: /pact/reference/properties-and-invariants/object-operators.md
              listoperators:
                url: /list-operators
                file: /pact/reference/properties-and-invariants/list-operators.md
              string:
                url: /string
                file: /pact/reference/properties-and-invariants/string.md
              temporal:
                url: /temporal
                file: /pact/reference/properties-and-invariants/temporal.md
              quantification:
                url: /quantification
                file: /pact/reference/properties-and-invariants/quantification.md
              transactional:
                url: /transactional
                file: /pact/reference/properties-and-invariants/transactional.md
              database:
                url: /database
                file: /pact/reference/properties-and-invariants/database.md
              authorization:
                url: /authorization
                file: /pact/reference/properties-and-invariants/authorization.md
              function:
                url: /function
                file: /pact/reference/properties-and-invariants/function.md
              other:
                url: /other
                file: /pact/reference/properties-and-invariants/other.md
          pacts:
            url: /pacts
            file: /pact/reference/pacts.md
      api:
        url: /api
        file: /pact/api/index.tsx
      pactjs:
        file: /packages/libs/pactjs/README.md
        repo: https://github.com/kadena-community/kadena.js
        url: /pactjs
        children:
          pactjsapi:
            file: /packages/libs/pactjs/etc/pactjs.api.md
            repo: https://github.com/kadena-community/kadena.js
            url: /api
          pactjsutils:
            file: /packages/libs/pactjs/etc/pactjs-utils.api.md
            repo: https://github.com/kadena-community/kadena.js
            url: /utils
      pactjscli:
        file: /packages/tools/pactjs-cli/README.md
        repo: https://github.com/kadena-community/kadena.js
        url: /cli
        children:
          pactjscliapi:
            file: /packages/tools/pactjs-cli/etc/pactjs-cli.api.md
            repo: https://github.com/kadena-community/kadena.js
            url: /api
      pactjsgenerator:
        file: /packages/libs/pactjs-generator/README.md
        repo: https://github.com/kadena-community/kadena.js
        url: /pactjs-generator
        children:
          pactjsgeneratorapi:
            file: /packages/libs/pactjs-generator/etc/pactjs-generator.api.md
            repo: https://github.com/kadena-community/kadena.js
            url: /api
      vscode:
        url: /vscode
        file: /pact/vscode/index.md

  chainweb:
    url: /chainweb
    file: /chainweb/index.tsx
    children:
      nodeclient:
        file: /packages/libs/chainweb-node-client/README.md
        url: /node-client
        repo: https://github.com/kadena-community/kadena.js
        children:
          nodeclientapi:
            file: /packages/libs/chainweb-node-client/etc/chainweb-node-client.api.md
            url: /api
            repo: https://github.com/kadena-community/kadena.js
      streamclient:
        file: /packages/libs/chainweb-stream-client/README.md
        url: /stream-client
        repo: https://github.com/kadena-community/kadena.js
        children:
          streamapi:
            file: /packages/libs/chainweb-stream-client/etc/chainweb-stream-client.api.md
            url: /api
            repo: https://github.com/kadena-community/kadena.js
      jsbindings:
        file: /packages/libs/chainwebjs/README.md
        repo: https://github.com/kadena-community/kadena.js
        url: /js-bindings
        children:
          bindingsapi:
            file: /packages/libs/chainwebjs/etc/chainwebjs.api.md
            repo: https://github.com/kadena-community/kadena.js
            url: /api
  marmalade:
    url: /marmalade
    file: /marmalade/index.tsx
    children:
      quickstart:
        url: /quick-start
        file: /marmalade/quick-start/index.md
      architecture:
        url: /architecture
        file: /marmalade/architecture/index.md
        children:
          ledger:
            url: /ledger
            file: /marmalade/architecture/ledger.md
          policy:
            url: /policy-manager
            file: /marmalade/architecture/policy-manager.md
          sale:
            url: /sale-contracts
            file: /marmalade/architecture/sale-contracts.md
      policies:
        url: /concrete-policies
        file: /marmalade/concrete-policies/index.md
        children:
          collectionpolicy:
            url: /collection-policy
            file: /marmalade/concrete-policies/collection-policy.md
          guardpolicy:
            url: /guard-policy
            file: /marmalade/concrete-policies/guard-policy.md
          nonfungiblepolicy:
            url: /non-fungible-policy
            file: /marmalade/concrete-policies/non-fungible-policy.md
          royaltypolicy:
            url: /royalty-policy
            file: /marmalade/concrete-policies/royalty-policy.md
      metadata:
        url: /metadata
        file: /marmalade/metadata/index.md
        children:
          arweavestorage:
            url: /arweave-storage
            file: /marmalade/metadata/arweave-storage.md
          ipfs:
            url: /ipfs
            file: /marmalade/metadata/ipfs.md
      v1:
        url: /marmalade-v1
        file: /marmalade/marmalade-v1/index.md
        children:
          whyv2:
            url: /why-v2
            file: /marmalade/marmalade-v1/why-v2.md
  contribute:
    url: /contribute
    file: /contribute/index.tsx
    children:
      node:
        url: /node
        file: /contribute/node/index.md
        children:
          troubleshooting:
            url: /trouble-shooting-chainweb
            file: /contribute/node/troubleshooting-chainweb.md
          startmining:
            url: /start-mining
            file: /contribute/node/start-mining.md
          interact:
            url: /interact-with-nodes
            file: /contribute/node/interact-with-nodes.md
      ambassadors:
        url: /ambassadors
        file: /contribute/ambassadors/index.md
        children:
          moderator:
            url: /moderator
            file: /contribute/ambassadors/moderator.md
          creator:
            url: /content-creator
            file: /contribute/ambassadors/creator.md
          leader:
            url: /community-channel-leader
            file: /contribute/ambassadors/community-channel-leader.md
      dao:
        url: /kadena-dao
        file: /contribute/kadena-dao.md
      docs:
        url: /docs
        file: /contribute/docs.md
  blogchain:
    url: /blogchain
    file: /blogchain/index.tsx
    children:
      blog2023:
        url: /2023
        file: /blogchain/2023/index.tsx
      blog2022:
        url: /2022
        file: /blogchain/2022/index.tsx
      blog2021:
        url: /2021
        file: /blogchain/2021/index.tsx
      blog2020:
        url: /2020
        file: /blogchain/2020/index.tsx
      blog2019:
        url: /2019
        file: /blogchain/2019/index.tsx
      blog2018:
        url: /2018
        file: /blogchain/2018/index.tsx<|MERGE_RESOLUTION|>--- conflicted
+++ resolved
@@ -179,14 +179,10 @@
                 url: /04-namespaces
                 file: /build/guides/election-dapp-tutorial/define-a-namespace.md
               keysets:
-<<<<<<< HEAD
-                url: /05-keysets
-=======
                 url: /define-keysets
->>>>>>> 86871a78
                 file: /build/guides/election-dapp-tutorial/define-keysets.md
               smart-contract:
-                url: /06-smart-contract
+                url: /write-a-smart-contract
                 file: /build/guides/election-dapp-tutorial/write-a-smart-contract.md
               nominate-candidates:
                 url: /07-nominate-candidates
