--- conflicted
+++ resolved
@@ -149,25 +149,13 @@
             dark: darkThemeClass,
           }}
         >
-<<<<<<< HEAD
-          <ModalProvider>
-            <MenuProvider>
-              <Header menuItems={props.headerItems ?? props.leftMenuTree} />
-              <CookieConsent />
-              <Layout {...props}>
-                <Component {...props} />
-              </Layout>
-            </MenuProvider>
-          </ModalProvider>
-=======
           <MenuProvider>
-            <Header menuItems={props.leftMenuTree} />
+            <Header menuItems={props.headerItems ?? props.leftMenuTree} />
             <CookieConsent />
             <Layout {...props}>
               <Component {...props} />
             </Layout>
           </MenuProvider>
->>>>>>> 269e3bd6
         </ThemeProvider>
       </MDXProvider>
       <Analytics />
