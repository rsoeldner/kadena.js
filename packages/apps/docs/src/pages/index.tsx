--- conflicted
+++ resolved
@@ -57,9 +57,6 @@
                     <Link className={docsCardLink} href="/pact">
                       What are Pact smart contracts?
                     </Link>
-                    <Link className={docsCardLink} href="/docs/marmalade/intro">
-                      What is our NFT solution?
-                    </Link>
                   </BrowseSection>
                 </DocsCard>
               </Grid.Item>
@@ -94,21 +91,6 @@
                     <Link className={docsCardLink} href="/build/guides">
                       Create a Smart Contract
                     </Link>
-<<<<<<< HEAD
-                    <Link
-                      className={docsCardLink}
-                      href="/docs/build/guides/building-a-voting-dapp"
-                    >
-                      Build your first dApp
-                    </Link>
-                    <Link
-                      className={docsCardLink}
-                      href="/docs/marmalade/quick-start"
-                    >
-                      Marmalade Quickstart
-                    </Link>
-=======
->>>>>>> e4a0f4d0
                   </BrowseSection>
                 </DocsCard>
               </Grid.Item>
