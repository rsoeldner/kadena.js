import type { IMostPopularPage } from '@/MostPopularData';
import { BlogPostsStrip } from '@/components/BlogPostsStrip/BlogPostsStrip';
import { BrowseSection } from '@/components/BrowseSection/BrowseSection';
import { DocsCard } from '@/components/DocsCard/DocsCard';
import { docsCardLink } from '@/components/DocsCard/styles.css';
import { HomeHeader } from '@/components/Layout/Landing/components';
import {
  articleClass,
  contentClass,
  contentClassVariants,
} from '@/components/Layout/components/articleStyles.css';
<<<<<<< HEAD
=======
import { getPageConfig } from '@/utils/config';
>>>>>>> a2d8a447
import type { IMenuData } from '@kadena/docs-tools';
import { Box, Button, Grid, GridItem, Heading, Stack } from '@kadena/react-ui';
import classNames from 'classnames';
import type { GetStaticProps } from 'next';
import Link from 'next/link';
import type { FC } from 'react';
import React from 'react';
import { getPageConfig } from '../utils/config';

interface IProps {
  popularPages: IMostPopularPage[];
  blogPosts: IMenuData[];
}

const Home: FC<IProps> = ({ popularPages, blogPosts }) => {
  return (
    <>
      <HomeHeader popularPages={popularPages} />
      <div
        className={classNames(contentClass, contentClassVariants.home)}
        id="maincontent"
      >
        <article className={articleClass}>
          <Box marginBottom="$20">
            <Grid gap="$lg" columns={{ sm: 1, md: 2 }}>
              <GridItem rowSpan={2}>
                <DocsCard
                  label="Start with core concepts"
                  description="Kadena is a secure and decentralized public blockchain with a revolutionary chain architecture and the tools designed for builders to get the results they expect, faster. If you want to build better user experiences and more diverse applications for blockchain adoption, explore Kadena. From core concepts to developer tooling, Kadena provides everything you need to develop blockchain applications—from concept to launch—in days or weeks instead of months or years."
                  schema="info"
                  background="whitepapers"
                >
                  <BrowseSection marker="none">
                    <Link className={docsCardLink} href="/kadena/overview">
                      What is Kadena?
                    </Link>
                    <Link className={docsCardLink} href="/kadena/kda">
                      What is the KDA token?
                    </Link>
                    <Link className={docsCardLink} href="/pact">
                      What are Pact smart contracts?
                    </Link>
                  </BrowseSection>
                </DocsCard>
              </GridItem>
              <GridItem>
                <DocsCard
                  label="Learn step-by-step in tutorials"
                  description="Get hands-on experience and step-by-step instructions to start your journey from Hello, World! to smart contracts and full stack applications. Whether you are just starting out or an experienced professional, follow simple tutorials and in-depth workshops to reach your goals at your own pace."
                  schema="warning"
                  background="contribute"
                >
                  <Box marginY="$4">
                    <Button
                      as="a"
                      href="/build/guides/election-dapp-tutorial"
                      icon="TrailingIcon"
                      color="negative"
                    >
                      Build your first dApp
                    </Button>
                  </Box>
                  <BrowseSection marker="none">
                    <Link className={docsCardLink} href="/build/quickstart">
                      Quick start
                    </Link>

                    <a
                      className={docsCardLink}
                      href="https://academy.kadena.io"
                    >
                      Explore courses in the Kadena Academy
                    </a>
                    <Link className={docsCardLink} href="/build/guides">
                      Create a smart contract
                    </Link>
                  </BrowseSection>
                </DocsCard>
              </GridItem>
              <GridItem>
                <DocsCard
                  label="Set up your development environment"
                  description="If you're ready to start coding, you'll want to set up a local development environment with the tools and resources you'll need to build decentralized applications."
                  schema="success"
                  background="quickstart"
                >
                  <BrowseSection marker="none">
                    <Link
                      className={docsCardLink}
                      href="/kadena/wallets/chainweaver"
                    >
                      Development wallet
                    </Link>
                    <Link
                      className={docsCardLink}
                      href="/contribute/ambassadors"
                    >
                      Local development network
                    </Link>
                    <Link
                      className={docsCardLink}
                      href="/pact/beginner/test-in-the-sdk"
                    >
                      Pact REPL
                    </Link>
                    <Link className={docsCardLink} href="/pact/vscode">
                      Visual Studio Code
                    </Link>
                  </BrowseSection>
                </DocsCard>
              </GridItem>
            </Grid>
          </Box>

          <Stack direction="column" gap="$3xl">
            <BrowseSection title="Download useful tools" direction="row">
              <BrowseSection.LinkBlock
                title="Bootstrap Kadena dApp"
                subtitle="Quickstart your Kadena app"
                href="https://github.com/kadena-community/create-kadena-app"
              />

              <BrowseSection.LinkBlock
                title="Devnet Docker Container"
                subtitle="Run a chainweb-node instance for development"
                href="https://hub.docker.com/r/kadena/devnet"
              />

              <BrowseSection.LinkBlock
                title="Dev Wallet Chainweaver [web]"
                subtitle="Chainweaver on the web"
                href="https://chainweaver.kadena.network/"
              />

              <BrowseSection.LinkBlock
                title="Dev Wallet Chainweaver [desktop]"
                subtitle="Kadena Chainweaver desktop wallet"
                href="https://github.com/kadena-io/chainweaver/releases"
              />

              <BrowseSection.LinkBlock
                title="Pact binary"
                subtitle="Install Pact for yourself"
                href="https://github.com/kadena-io/pact#installing-pact"
              />
            </BrowseSection>

            <BrowseSection title="Explore core components" direction="row">
              <BrowseSection.LinkBlock
                title="Overview of Kadena"
                subtitle="Find out what we are about"
                href="/kadena"
              />
              <BrowseSection.LinkBlock
                title="Manage your KDA"
                subtitle="Wallets & platforms"
                href="/kadena/kda/manage-kda"
              />
              <BrowseSection.LinkBlock
                title="Kadena.io"
                subtitle="Home is where the heart is"
                href="https://kadena.io"
              />
              <BrowseSection.LinkBlock
                title="Overview of Pact"
                subtitle="Learn the basics of Pact to create a smart contract"
                href="/pact"
              />
              <BrowseSection.LinkBlock
                title="Chainweb"
                subtitle="Chainweb is our scalable Proof-Of-Work (PoW) consensus algorithm"
                href="/chainweb"
              />
              <BrowseSection.LinkBlock
                title="Marmalade"
                subtitle="Marmalade provides the complete NFT infrastructure."
                href="/marmalade"
              />
            </BrowseSection>

            <BrowseSection title="Participate in programs" direction="row">
              <BrowseSection.LinkBlock
                title="Ambassador program"
                subtitle="Apply for some Ambassador privileges"
                href="/contribute/ambassadors"
              />
              <BrowseSection.LinkBlock
                title="Technical grants"
                subtitle="Empowering builders for innovation"
                href="https://kadena.io/grants/"
              />
              <BrowseSection.LinkBlock
                title="Docs"
                subtitle="Help to improve our docs"
                href="/contribute/contribute"
              />
            </BrowseSection>

            <Box>
              <Heading as="h5">Stay up-to-date</Heading>
              <BlogPostsStrip
                data={blogPosts}
                link="/blogchain"
                linkLabel="More Blogchain posts"
              />
            </Box>
          </Stack>
        </article>
      </div>
    </>
  );
};

export const getStaticProps: GetStaticProps = async () => {
  return {
    props: {
      ...(await getPageConfig({ blogPosts: true, popularPages: '/' })),
      frontmatter: {
        title: 'Welcome to Kadena docs',
        menu: 'Pact',
        label: 'Pact Test',
        order: 1,
        description:
          "Welcome to Kadena's documentation! All our Documentation in 1 place. Pact, ChainWeb, KDA, Marmalade etc",
        layout: 'home',
      },
    },
  };
};

export default Home;<|MERGE_RESOLUTION|>--- conflicted
+++ resolved
@@ -9,10 +9,7 @@
   contentClass,
   contentClassVariants,
 } from '@/components/Layout/components/articleStyles.css';
-<<<<<<< HEAD
-=======
 import { getPageConfig } from '@/utils/config';
->>>>>>> a2d8a447
 import type { IMenuData } from '@kadena/docs-tools';
 import { Box, Button, Grid, GridItem, Heading, Stack } from '@kadena/react-ui';
 import classNames from 'classnames';
@@ -20,7 +17,6 @@
 import Link from 'next/link';
 import type { FC } from 'react';
 import React from 'react';
-import { getPageConfig } from '../utils/config';
 
 interface IProps {
   popularPages: IMostPopularPage[];
