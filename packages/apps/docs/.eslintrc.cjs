require('@rushstack/eslint-config/patch/modern-module-resolution');

module.exports = {
  extends: ['@kadena-dev/eslint-config/profile/next'],
<<<<<<< HEAD
  parserOptions: { tsconfigRootDir: __dirname, project: ['./tsconfig.json'] },
  ignorePatterns: ['**/generated/**'],
=======
  parserOptions: { tsconfigRootDir: __dirname },
  ignorePatterns: ['playwright.config.ts'],
>>>>>>> 1a58d529
  rules: {
    '@typescript-eslint/strict-boolean-expressions': 'off',
    '@kadena-dev/typedef-var': 'off',
  },
};<|MERGE_RESOLUTION|>--- conflicted
+++ resolved
@@ -2,13 +2,8 @@
 
 module.exports = {
   extends: ['@kadena-dev/eslint-config/profile/next'],
-<<<<<<< HEAD
   parserOptions: { tsconfigRootDir: __dirname, project: ['./tsconfig.json'] },
-  ignorePatterns: ['**/generated/**'],
-=======
-  parserOptions: { tsconfigRootDir: __dirname },
-  ignorePatterns: ['playwright.config.ts'],
->>>>>>> 1a58d529
+  ignorePatterns: ['**/generated/**', 'playwright.config.ts'],
   rules: {
     '@typescript-eslint/strict-boolean-expressions': 'off',
     '@kadena-dev/typedef-var': 'off',
