{
  "extends": "./node_modules/@kadena-dev/shared-config/tsconfig-base.json",
  "compilerOptions": {
    "types": ["node", "@types/gtag.js"],
    "paths": {
      "@/*": ["./src/*"]
    },
    "skipLibCheck": true,
    "module": "ESNext",
    "allowJs": true,
    "noEmit": true,
    "incremental": true,
    "moduleResolution": "node",
    "resolveJsonModule": true,
    "isolatedModules": true,
    "jsx": "preserve"
  },
<<<<<<< HEAD
  "include": ["types.d.ts", "./src"],
  "exclude": ["node_modules", "./cypress"]
=======
  "exclude": ["node_modules"]
>>>>>>> 1a58d529
}<|MERGE_RESOLUTION|>--- conflicted
+++ resolved
@@ -15,10 +15,6 @@
     "isolatedModules": true,
     "jsx": "preserve"
   },
-<<<<<<< HEAD
   "include": ["types.d.ts", "./src"],
-  "exclude": ["node_modules", "./cypress"]
-=======
   "exclude": ["node_modules"]
->>>>>>> 1a58d529
 }