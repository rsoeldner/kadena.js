import DrawerToolbar from '@/components/Common/DrawerToolbar';
import { ProgressBar } from '@/components/Global/ProgressBar';
import type { Network } from '@/constants/kadena';
import Routes from '@/constants/routes';
import { menuData } from '@/constants/side-menu-items';
import { useWalletConnectClient } from '@/context/connect-wallet-context';
import { useToolbar } from '@/context/layout-context';
import type { ITransaction } from '@/services/accounts/get-transactions';
import { getTransactions } from '@/services/accounts/get-transactions';
import type { ChainwebChainId } from '@kadena/chainweb-node-client';
import {
  Box,
  BreadcrumbsContainer,
  BreadcrumbsItem,
  Button,
  ContentHeader,
  Grid,
  GridItem,
  Heading,
  Table,
  Text,
  TrackerCard,
} from '@kadena/react-ui';
import Debug from 'debug';
import useTranslation from 'next-translate/useTranslation';
import { useRouter } from 'next/router';
import type { FC } from 'react';
import React, { useEffect, useRef, useState } from 'react';
import {
  filterItemClass,
  headerButtonGroupClass,
  mainContentClass,
} from './styles.css';

const CheckTransactions: FC = () => {
  const debug = Debug(
    'kadena-transfer:pages:transfer:account-transactions:results',
  );

  const { t } = useTranslation('common');
  const router = useRouter();
  const { networksData } = useWalletConnectClient();

  const [results, setResults] = useState<ITransaction[]>([]);
  const [loadingState, setLoadingState] = useState<boolean>(true);
  const [transactionDetails, setTransactionDetails] = useState<ITransaction>();

  const transactionDetailsRef = useRef<HTMLElement | null>(null);

  function displayAccountName(accountName: string): string {
    if (accountName.length > 20) {
      return `${accountName.replace(/(\w{4}).*(\w{4})/, '$1****$2')}`;
    }

    return accountName;
  }

  useToolbar(menuData, router.pathname);

  useEffect(() => {
    if (router.isReady) {
      if (
        !router.query.network ||
        !router.query.chain ||
        !router.query.account
      ) {
        router.push(Routes.ACCOUNT_TRANSACTIONS_FILTERS).catch((e) => {
          debug(e);
        });
        return;
      }

      getAndSetTransactions(
        router.query.network as Network,
        router.query.chain as ChainwebChainId,
        router.query.account as string,
      )
        .catch((e) => {
          debug(e);
        })
        .finally(() => {
          setLoadingState(false);
        });
    }
    // eslint-disable-next-line react-hooks/exhaustive-deps
  }, [router.isReady]);

  async function getAndSetTransactions(
    network: Network,
    chain: ChainwebChainId,
    account: string,
  ): Promise<void> {
    debug(getAndSetTransactions.name);
    if (!chain || !account || !network) return;

    const result = await getTransactions({
      network,
      chain,
      account,
      networksData,
    });

    setResults(result as ITransaction[]);
  }

  async function refreshResultsEvent(): Promise<void> {
    debug(refreshResultsEvent.name);

    setResults([]);

    getAndSetTransactions(
      router.query.network as Network,
      router.query.chain as ChainwebChainId,
      router.query.account as string,
    )
      .catch((e) => {
        debug(e);
      })
      .finally(() => {
        setLoadingState(false);
      });
  }

  async function resetFiltersEvent(): Promise<void> {
    debug(resetFiltersEvent.name);

    await router.push(Routes.ACCOUNT_TRANSACTIONS_FILTERS);
  }

  const handleOpenTransactionDetails = (result: ITransaction): void => {
    setTransactionDetails(result);
    // @ts-ignore
    transactionDetailsRef.openSection(0);
  };

  return (
    <div className={mainContentClass}>
      <DrawerToolbar
        ref={transactionDetailsRef}
        sections={[
          {
            icon: 'Information',
            title: t('Transaction Details'),
            children: (
              <>
                <TrackerCard
                  labelValues={[
                    {
                      label: 'Sender',
                      value: transactionDetails?.fromAccount,
                      isAccount: true,
                    },
                    {
                      label: 'From chain',
                      value: transactionDetails?.chain,
                    },
                  ]}
                  icon={'QuickStart'}
                />
                <Box marginBlockEnd="md" />
                <ProgressBar
                  checkpoints={[
                    {
                      title: 'Initiated transaction',
                      status: 'complete',
                    },
                    {
                      title: 'Transaction complete',
                      status: 'complete',
                    },
                  ]}
                />
                <Box marginBlockEnd="xs" />
                <TrackerCard
                  labelValues={[
                    {
                      label: 'Receiver',
                      value: transactionDetails?.fromAccount,
                      isAccount: true,
                    },
                    {
                      label: 'to chain',
                      value:
                        transactionDetails?.crossChainId ||
                        transactionDetails?.chain,
                    },
                  ]}
                  icon={'ReceiverInactive'}
                />
              </>
            ),
          },
        ]}
      />
<<<<<<< HEAD
      <BreadcrumbsContainer>
        <BreadcrumbsItem>{t('Account')}</BreadcrumbsItem>
        <BreadcrumbsItem>{t('Transactions')}</BreadcrumbsItem>
        <BreadcrumbsItem>{t('Results')}</BreadcrumbsItem>
      </BreadcrumbsContainer>
      <Box marginBottom="$3" />
=======
      <Breadcrumbs.Root>
        <Breadcrumbs.Item>{t('Account')}</Breadcrumbs.Item>
        <Breadcrumbs.Item>{t('Transactions')}</Breadcrumbs.Item>
        <Breadcrumbs.Item>{t('Results')}</Breadcrumbs.Item>
      </Breadcrumbs.Root>
      <Box marginBlockEnd="sm" />
>>>>>>> 9fba0d11
      <Grid columns={2}>
        <GridItem>
          <Heading bold={false} as="h5">
            {t('Account Transactions')}
          </Heading>
        </GridItem>
        <GridItem>
          <div className={headerButtonGroupClass}>
            <Button icon="TrashCan" onClick={resetFiltersEvent}>
              {t('Reset all filters')}
            </Button>
            <Button icon="Refresh" onClick={refreshResultsEvent}>
              {t('Reload')}
            </Button>
          </div>
        </GridItem>
      </Grid>
      <Box marginBlockEnd="xxs" />
      <Text color="emphasize">
        {t('Filtered by')}:
        {router.query.chain ? (
          <div className={filterItemClass}>Chain: {router.query.chain}</div>
        ) : (
          ''
        )}
        {router.query.account ? (
          <div className={filterItemClass}>
            {displayAccountName(router.query.account as string)}
          </div>
        ) : (
          ''
        )}
        {router.query.network ? (
          <div className={filterItemClass}>{router.query.network}</div>
        ) : (
          ''
        )}
      </Text>
      <Box marginBlockEnd="xxxl" />

      {loadingState ? 'LOADING' : ''}

      <Grid columns={2}>
        <GridItem>
          <ContentHeader
            heading={t('Incoming transactions')}
            icon={'ArrowCollapseDown'}
            description="This table is listing all the incoming transaction sorted by date."
          />
          <Box marginBlockEnd="xxxl" />
          <Table.Root>
            <Table.Head>
              <Table.Tr>
                <Table.Th>{t('Date Time')}</Table.Th>
                <Table.Th>{t('Amount')}</Table.Th>
                <Table.Th>{t('Sender')}</Table.Th>
                <Table.Th></Table.Th>
              </Table.Tr>
            </Table.Head>
            <Table.Body>
              {results.map((result, index) => {
                const isIncomming = result.toAccount === router.query.account;

                if (!isIncomming) {
                  return <Table.Tr key={index}></Table.Tr>;
                }

                return (
                  <Table.Tr
                    key={index}
                    onClick={() => handleOpenTransactionDetails(result)}
                  >
                    <Table.Td>
                      {new Date(result.blockTime).toLocaleString()}
                    </Table.Td>
                    <Table.Td>{result.amount}</Table.Td>
                    <Table.Td>
                      {displayAccountName(result.fromAccount as string)}
                    </Table.Td>
                  </Table.Tr>
                );
              })}
            </Table.Body>
          </Table.Root>
        </GridItem>
        <GridItem>
          <ContentHeader
            heading={t('Outgoing transactions')}
            icon={'ArrowExpandUp'}
            description="This table is listing all the outgoing transaction sorted by date."
          />
          <Box marginBlockEnd="xxxl" />
          <Table.Root>
            <Table.Head>
              <Table.Tr>
                <Table.Th>{t('Date Time')}</Table.Th>
                <Table.Th>{t('Amount')}</Table.Th>
                <Table.Th>{t('Receiver')}</Table.Th>
                <Table.Th></Table.Th>
              </Table.Tr>
            </Table.Head>
            <Table.Body>
              {results.map((result, index) => {
                const isOutgoing = result.fromAccount === router.query.account;

                if (!isOutgoing) {
                  return <Table.Tr key={index}></Table.Tr>;
                }

                return (
                  <Table.Tr
                    key={index}
                    onClick={() => handleOpenTransactionDetails(result)}
                  >
                    <Table.Td>
                      {new Date(result.blockTime).toLocaleString()}
                    </Table.Td>
                    <Table.Td>{result.amount}</Table.Td>
                    <Table.Td>
                      {displayAccountName(result.toAccount as string)}
                    </Table.Td>
                  </Table.Tr>
                );
              })}
            </Table.Body>
          </Table.Root>
        </GridItem>
      </Grid>
    </div>
  );
};

export default CheckTransactions;<|MERGE_RESOLUTION|>--- conflicted
+++ resolved
@@ -10,7 +10,7 @@
 import type { ChainwebChainId } from '@kadena/chainweb-node-client';
 import {
   Box,
-  BreadcrumbsContainer,
+  Breadcrumbs,
   BreadcrumbsItem,
   Button,
   ContentHeader,
@@ -192,21 +192,12 @@
           },
         ]}
       />
-<<<<<<< HEAD
-      <BreadcrumbsContainer>
+      <Breadcrumbs>
         <BreadcrumbsItem>{t('Account')}</BreadcrumbsItem>
         <BreadcrumbsItem>{t('Transactions')}</BreadcrumbsItem>
         <BreadcrumbsItem>{t('Results')}</BreadcrumbsItem>
-      </BreadcrumbsContainer>
-      <Box marginBottom="$3" />
-=======
-      <Breadcrumbs.Root>
-        <Breadcrumbs.Item>{t('Account')}</Breadcrumbs.Item>
-        <Breadcrumbs.Item>{t('Transactions')}</Breadcrumbs.Item>
-        <Breadcrumbs.Item>{t('Results')}</Breadcrumbs.Item>
-      </Breadcrumbs.Root>
-      <Box marginBlockEnd="sm" />
->>>>>>> 9fba0d11
+      </Breadcrumbs>
+      <Box marginBottom="sm" />
       <Grid columns={2}>
         <GridItem>
           <Heading bold={false} as="h5">
