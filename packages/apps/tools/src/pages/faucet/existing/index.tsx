import type { FormStatus } from '@/components/Global';
import {
  AccountNameField,
  ChainSelect,
  FormStatusNotification,
  NAME_VALIDATION,
} from '@/components/Global';
import { menuData } from '@/constants/side-menu-items';
import { useWalletConnectClient } from '@/context/connect-wallet-context';
import { useToolbar } from '@/context/layout-context';
import { usePersistentChainID } from '@/hooks';
import { fundExistingAccount } from '@/services/faucet';
import { zodResolver } from '@hookform/resolvers/zod';
import type { ICommandResult } from '@kadena/chainweb-node-client';
import {
  Accordion,
  Box,
  Breadcrumbs,
  BreadcrumbsItem,
  Button,
  Card,
  Heading,
  Notification,
  NotificationHeading,
  Stack,
  SystemIcon,
} from '@kadena/react-ui';
import Trans from 'next-translate/Trans';
import useTranslation from 'next-translate/useTranslation';
import Head from 'next/head';
import { useRouter } from 'next/router';
import type { FC } from 'react';
import React, { useCallback, useRef, useState } from 'react';
import { useForm } from 'react-hook-form';
import * as z from 'zod';

import DrawerToolbar from '@/components/Common/DrawerToolbar';
import { MenuLinkButton } from '@/components/Common/Layout/partials/Sidebar/MenuLinkButton';
import { sidebarLinks } from '@/constants/side-links';
import { notificationLinkStyle } from '@/pages/faucet/new/styles.css';
import Link from 'next/link';
import {
  accountNameContainerClass,
  buttonContainerClass,
  chainSelectContainerClass,
  containerClass,
  infoBoxStyle,
  infoTitleStyle,
  inputContainerClass,
<<<<<<< HEAD
  linksBoxStyle,
  linkStyle,
=======
  linkStyle,
  linksBoxStyle,
>>>>>>> be2419d3
  notificationContainerStyle,
} from '../styles.css';

const schema = z.object({
  name: NAME_VALIDATION,
});

type FormData = z.infer<typeof schema>;

const AMOUNT_OF_COINS_FUNDED: number = 100;

const isCustomError = (error: unknown): error is ICommandResult => {
  return error !== null && typeof error === 'object' && 'result' in error;
};

interface IFundExistingAccountResponseBody {
  result: {
    status: string;
    error:
      | undefined
      | {
          message: string;
        };
  };
}

interface IFundExistingAccountResponse
  extends Record<string, IFundExistingAccountResponseBody> {}

const ExistingAccountFaucetPage: FC = () => {
  const { t } = useTranslation('common');
  const router = useRouter();
  const { selectedNetwork, networksData } = useWalletConnectClient();

  const faqs: Array<{ title: string; body: React.ReactNode }> = [
    {
      title: t('What can I do with the Faucet?'),
      body: (
        <Trans
          i18nKey="common:faucet-description"
          components={[
            <Link
              className={linkStyle}
              href="/faucet/existing"
              key="faucet-existing-link"
            />,
            <Link
              className={linkStyle}
              href="/faucet/new"
              key="faucet-new-link"
            />,
          ]}
        />
      ),
    },
    {
      title: t('How do I generate a key pair?'),
      body: (
        <Trans
          i18nKey="common:how-to-keypair"
          components={[
            <Link
              className={linkStyle}
              href="https://transfer.chainweb.com/"
              target="_blank"
              rel="noreferrer"
              key="chainweb-transfer-link"
            />,
            <strong key="generate-keypair" />,
            <a
              className={linkStyle}
              href="https://chainweaver.kadena.network/"
              target="_blank"
              rel="noreferrer"
              key="chainweaver-link"
            />,
          ]}
        />
      ),
    },
  ];

  const [chainID, onChainSelectChange] = usePersistentChainID();

  const [requestStatus, setRequestStatus] = useState<{
    status: FormStatus;
    message?: string;
  }>({ status: 'idle' });

  const [openItem, setOpenItem] = useState<{ item: number } | undefined>(
    undefined,
  );
  const drawerPanelRef = useRef<HTMLElement | null>(null);

  useToolbar(menuData, router.pathname);

  const onFormSubmit = useCallback(
    async (data: FormData) => {
      setRequestStatus({ status: 'processing' });
      setOpenItem(undefined);

      try {
        const result = (await fundExistingAccount(
          data.name,
          chainID,
          selectedNetwork,
          networksData,
          AMOUNT_OF_COINS_FUNDED,
        )) as IFundExistingAccountResponse;

        const error = Object.values(result).find(
          (response) => response.result.status === 'failure',
        );

        if (error) {
          setRequestStatus({
            status: 'erroneous',
            message: error.result.error?.message || t('An error occurred.'),
          });
          return;
        }

        setRequestStatus({ status: 'successful' });
      } catch (err) {
        let message;

        if (isCustomError(err)) {
          const result = err.result;
          const status = result?.status;
          if (status === 'failure') {
            message = (result.error as { message: string }).message;
          }
        } else if (err instanceof Error) {
          message = err.message;
        } else {
          message = String(err);
        }

        setRequestStatus({ status: 'erroneous', message });
      }
    },
    [chainID, networksData, selectedNetwork, t],
  );

  const mainnetSelected: boolean = selectedNetwork === 'mainnet01';
  const disabledButton: boolean =
    requestStatus.status === 'processing' || mainnetSelected;

  const handleOnClickLink = () => {
    setOpenItem(undefined);
  };

  const {
    register,
    handleSubmit,
    formState: { errors },
  } = useForm<FormData>({ resolver: zodResolver(schema) });

  return (
    <section className={containerClass}>
      <Head>
        <title>Kadena Developer Tools - Faucet</title>
      </Head>
      <Breadcrumbs>
        <BreadcrumbsItem>{t('Faucet')}</BreadcrumbsItem>
        <BreadcrumbsItem>{t('Existing')}</BreadcrumbsItem>
      </Breadcrumbs>
      <Heading as="h4">{t('Add Funds to Existing Account')}</Heading>
      <div className={notificationContainerStyle}>
        {mainnetSelected ? (
          <Notification intent="warning" role="status">
            <NotificationHeading>
              {t('The Faucet is not available on Mainnet')}
            </NotificationHeading>
            <Trans
              i18nKey="common:faucet-unavailable-warning"
              components={[
                <a
                  className={notificationLinkStyle}
                  target={'_blank'}
                  href="https://chainweaver.kadena.network/contracts"
                  rel="noreferrer"
                  key="link-to-module"
                />,
              ]}
            />
          </Notification>
        ) : null}
      </div>
      <form onSubmit={handleSubmit(onFormSubmit)}>
        <FormStatusNotification
          status={requestStatus.status}
          statusBodies={{
            successful: t('The coins have been funded to the given account.'),
          }}
          body={requestStatus.message}
        />
        <Stack flexDirection="column" gap="lg">
          <Card fullWidth>
            <Heading as="h5">{t('Account')}</Heading>
            <Box marginBlockEnd="md" />
            <div className={inputContainerClass}>
              <div className={accountNameContainerClass}>
                <AccountNameField
                  {...register('name')}
                  errorMessage={errors.name?.message}
                  label={t('The account name to fund coins to')}
                />
              </div>
              <div className={chainSelectContainerClass}>
                <ChainSelect
                  onSelectionChange={onChainSelectChange}
                  selectedKey={chainID}
                />
              </div>
            </div>
          </Card>
          <div className={buttonContainerClass}>
            <Button
              isLoading={requestStatus.status === 'processing'}
              endIcon={<SystemIcon.TrailingIcon />}
              title={t('Fund X Coins', { amount: AMOUNT_OF_COINS_FUNDED })}
              isDisabled={disabledButton}
              type="submit"
            >
              {t('Fund X Coins', { amount: AMOUNT_OF_COINS_FUNDED })}
            </Button>
          </div>
        </Stack>
      </form>

      <DrawerToolbar
        ref={drawerPanelRef}
        initialOpenItem={openItem}
        sections={[
          {
            icon: 'Information',
            title: t('Frequently asked questions'),
            children: (
              <>
                {faqs.map((faq) => (
                  <div className={infoBoxStyle} key={faq.title}>
                    <p className={infoTitleStyle}>{faq.title}</p>
                    <p>{faq.body}</p>
                  </div>
                ))}
              </>
            ),
          },
          {
            icon: 'Link',
            title: t('Resources & Links'),
            children: (
              <div className={linksBoxStyle}>
                <Accordion.Root>
                  {sidebarLinks.map((item, index) => (
                    <MenuLinkButton
                      title={item.title}
                      key={`menu-link-${index}`}
                      href={item.href}
                      active={item.href === router.pathname}
                      target="_blank"
                      onClick={handleOnClickLink}
                    />
                  ))}
                </Accordion.Root>
              </div>
            ),
          },
        ]}
      />
    </section>
  );
};

export default ExistingAccountFaucetPage;<|MERGE_RESOLUTION|>--- conflicted
+++ resolved
@@ -47,13 +47,8 @@
   infoBoxStyle,
   infoTitleStyle,
   inputContainerClass,
-<<<<<<< HEAD
-  linksBoxStyle,
-  linkStyle,
-=======
   linkStyle,
   linksBoxStyle,
->>>>>>> be2419d3
   notificationContainerStyle,
 } from '../styles.css';
 
