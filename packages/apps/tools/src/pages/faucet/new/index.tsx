--- conflicted
+++ resolved
@@ -184,16 +184,6 @@
     },
   ];
 
-<<<<<<< HEAD
-  useEffect(() => {
-    setRequestStatus({ status: 'idle' });
-    setValue('name', typeof accountName === 'string' ? accountName : '');
-  }, [pubKeys.length]);
-
-  const currentAccName = getValues('name');
-
-  useEffect(() => {
-=======
   useEffect(() => {
     setRequestStatus({ status: 'idle' });
   }, [pubKeys.length]);
@@ -201,16 +191,11 @@
   const currentAccName = getValues('name');
 
   useEffect(() => {
->>>>>>> be2419d3
     setValue(
       'name',
       typeof accountName === 'string' && pubKeys.length > 0 ? accountName : '',
     );
-<<<<<<< HEAD
-  }, [accountName, chainID, currentAccName, setValue]);
-=======
   }, [accountName, chainID, currentAccName, setValue, pubKeys.length]);
->>>>>>> be2419d3
 
   useToolbar(menuData, router.pathname);
 
