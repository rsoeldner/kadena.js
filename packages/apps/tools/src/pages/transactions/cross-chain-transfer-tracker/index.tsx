--- conflicted
+++ resolved
@@ -81,11 +81,6 @@
   );
   const [data, setData] = useState<IStatusData>({});
   const [txError, setTxError] = useState<string>('');
-<<<<<<< HEAD
-  const [inputError, setInputError] = useState<string>('');
-  const [validRequestKey, setValidRequestKey] = useState<boolean>(false);
-=======
->>>>>>> be2419d3
   const [openItem, setOpenItem] = useState<{ item: number } | undefined>(
     undefined,
   );
@@ -345,20 +340,10 @@
         sections={[
           {
             icon: 'Information',
-<<<<<<< HEAD
-            title: t('Where can I find the request key?'),
-            children: (
-              <div className={infoBoxStyle}>
-                <span>
-                  You can start a cross chain transfer on Chainweaver and get a
-                  request key.
-                </span>
-=======
             title: helpInfoSections[0].title,
             children: (
               <div className={infoBoxStyle}>
                 <span>{helpInfoSections[0].content}</span>
->>>>>>> be2419d3
               </div>
             ),
           },
