--- conflicted
+++ resolved
@@ -4,10 +4,7 @@
   AccountNameField,
   FormItemCard,
   FormStatusNotification,
-<<<<<<< HEAD
   NAME_VALIDATION,
-=======
->>>>>>> be2419d3
   OptionsModal,
   REQUEST_KEY_VALIDATION,
   RequestKeyField,
@@ -211,22 +208,16 @@
       pollResults.tx.receiver.chain,
       networkId,
       networksData,
-<<<<<<< HEAD
-=======
       data.gasLimit,
->>>>>>> be2419d3
       data.gasPayer,
     );
 
     if (typeof requestKeyOrError !== 'string') {
       setTxError((requestKeyOrError as { error: string }).error);
-<<<<<<< HEAD
-=======
       setFinalResults({
         requestKey: data.requestKey,
         status: (requestKeyOrError as { error: string }).error,
       });
->>>>>>> be2419d3
       setProcessingTx(false);
       return;
     }
@@ -300,14 +291,8 @@
     control,
   } = useForm<FormData>({
     resolver: zodResolver(schema),
-<<<<<<< HEAD
-    values: {
-      server: networkData.API,
-      requestKey: requestKey,
-=======
     defaultValues: {
       requestKey: router.query?.reqKey as string,
->>>>>>> be2419d3
       gasPayer: 'kadena-xchain-gas',
       gasLimit: kadenaConstants.GAS_LIMIT,
     },
@@ -330,10 +315,7 @@
       <FormStatusNotification
         status="successful"
         title={t('Notification title success')}
-<<<<<<< HEAD
-=======
         body={t('XChain transfer has been successfully finalized!')}
->>>>>>> be2419d3
       >
         <p
           className={noticationKeyStyle}
@@ -348,16 +330,6 @@
       </FormStatusNotification>
     );
 
-<<<<<<< HEAD
-  const renderWaitingNotification = (
-    <FormStatusNotification
-      status="processing"
-      title={t('form-status-title-processing')}
-    >
-      {t('form-status-content-processing')}
-    </FormStatusNotification>
-  );
-=======
   const renderWaitingNotification = receiverRequestKey ? (
     <FormStatusNotification
       status="processing"
@@ -369,7 +341,6 @@
       </p>
     </FormStatusNotification>
   ) : null;
->>>>>>> be2419d3
 
   const handleDevOptionsClick = (): void => {
     setOpenModal(true);
@@ -552,19 +523,6 @@
               >
                 <Grid columns={1} marginBlockStart="md">
                   <GridItem>
-<<<<<<< HEAD
-                    <AccountNameField
-                      label={t('Gas Payer')}
-                      {...register('gasPayer', { shouldUnregister: true })}
-                      id="gas-payer-account-input"
-                      placeholder={t('Enter Your Account')}
-                      isInvalid={!!errors.gasPayer}
-                      errorMessage={
-                        !isGasStation
-                          ? 'Please enter kadena-xchain-gas'
-                          : errors.gasPayer?.message
-                      }
-=======
                     <Controller
                       control={control}
                       name="gasPayer"
@@ -579,24 +537,12 @@
                           errorMessage={errors.gasPayer?.message}
                         />
                       )}
->>>>>>> be2419d3
                     />
                   </GridItem>
                 </Grid>
 
                 <Grid columns={1} marginBlockStart="md">
                   <GridItem>
-<<<<<<< HEAD
-                    <TextField
-                      disabled={!isAdvancedOptions}
-                      description={t(
-                        'This input field will only be enabled if the user is in expert mode',
-                      )}
-                      label={t('Gas Limit')}
-                      {...register('gasLimit', { shouldUnregister: true })}
-                      id="gas-limit-input"
-                      placeholder={t('Enter Gas Limit')}
-=======
                     <Controller
                       control={control}
                       name="gasLimit"
@@ -620,7 +566,6 @@
                           type={'number'}
                         />
                       )}
->>>>>>> be2419d3
                     />
                   </GridItem>
                 </Grid>
@@ -639,19 +584,13 @@
                   <GridItem>
                     <div className={textareaContainerStyle}>
                       <TextareaField
-<<<<<<< HEAD
-=======
                         autoResize
->>>>>>> be2419d3
                         isReadOnly
                         inputFont="code"
                         id="sig-text-area"
                         value={formattedSigData}
-<<<<<<< HEAD
-=======
                         aria-label={t('sigData')}
                         className={textareaWrapperStyle}
->>>>>>> be2419d3
                       />
                       <Button
                         color="primary"
@@ -674,10 +613,7 @@
           <Button
             type="submit"
             isDisabled={processingTx}
-<<<<<<< HEAD
-=======
             isLoading={processingTx}
->>>>>>> be2419d3
             endIcon={<SystemIcon.TrailingIcon />}
           >
             {t('Finish Transaction')}
