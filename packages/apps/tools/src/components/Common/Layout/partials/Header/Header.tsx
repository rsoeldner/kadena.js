--- conflicted
+++ resolved
@@ -61,9 +61,8 @@
   };
 
   return (
-<<<<<<< HEAD
     <>
-      <NavHeader.Root brand="DevTools">
+      <NavHeader.Root brand={isMediumScreen ? 'DevTools' : 'Kadena'}>
         <NavHeader.Navigation activeHref={pathname}>
           {menuData.map((item, index) => (
             <NavHeader.Link
@@ -71,39 +70,6 @@
               href={getHref(pathname, item.href)}
               onClick={handleMenuItemClick}
               asChild
-=======
-    <NavHeader.Root brand={isMediumScreen ? 'DevTools' : 'Kadena'}>
-      <NavHeader.Navigation activeHref={pathname}>
-        {menuData.map((item, index) => (
-          <NavHeader.Link
-            key={index}
-            href={getHref(item.href)}
-            onClick={handleMenuItemClick}
-            asChild
-          >
-            <Link href={getHref(item.href)}>{item.title}</Link>
-          </NavHeader.Link>
-        ))}
-      </NavHeader.Navigation>
-      <NavHeader.Content>
-        <HeaderMenuButton
-          title={'Toggle theme'}
-          icon={'ThemeLightDark'}
-          onClick={() => toggleTheme()}
-        />
-        <NavHeader.Select
-          id="network-select"
-          ariaLabel={t('Select Network')}
-          value={selectedNetwork as string}
-          onChange={(e) => handleOnChange(e)}
-          icon="Earth"
-        >
-          {networksData.map((network: INetworkData) => (
-            <option
-              key={network.networkId}
-              value={network.networkId}
-              disabled={network.networkId === 'mainnet01'}
->>>>>>> 269e3bd6
             >
               <Link href={getHref(pathname, item.href)}>{item.title}</Link>
             </NavHeader.Link>
