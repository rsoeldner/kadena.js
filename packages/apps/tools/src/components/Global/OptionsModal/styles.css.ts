import { atoms } from '@kadena/react-ui/styles';
import { style } from '@vanilla-extract/css';

export const modalOptionsContentStyle = style([
  atoms({
    width: '100%',
    fontSize: 'xs',
  }),
]);

export const titleTagStyle = style([
  atoms({
    width: '100%',
    display: 'flex',
    justifyContent: 'space-between',
    fontSize: 'xs',
  }),
]);

<<<<<<< HEAD
export const modalButtonStyle = style([
=======
export const modalWrapperStyle = style([
>>>>>>> be2419d3
  atoms({
    width: '100%',
    display: 'flex',
    flexDirection: 'row-reverse',
    fontSize: 'xs',
<<<<<<< HEAD
=======
    marginBlockStart: 'md',
  }),
]);

export const modalButtonStyle = style([
  atoms({
    paddingInline: 'md',
>>>>>>> be2419d3
  }),
]);

export const radioItemWrapperStyle = style([
  atoms({
    cursor: 'pointer',
  }),
]);<|MERGE_RESOLUTION|>--- conflicted
+++ resolved
@@ -17,18 +17,12 @@
   }),
 ]);
 
-<<<<<<< HEAD
-export const modalButtonStyle = style([
-=======
 export const modalWrapperStyle = style([
->>>>>>> be2419d3
   atoms({
     width: '100%',
     display: 'flex',
     flexDirection: 'row-reverse',
     fontSize: 'xs',
-<<<<<<< HEAD
-=======
     marginBlockStart: 'md',
   }),
 ]);
@@ -36,7 +30,6 @@
 export const modalButtonStyle = style([
   atoms({
     paddingInline: 'md',
->>>>>>> be2419d3
   }),
 ]);
 
