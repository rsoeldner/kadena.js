--- conflicted
+++ resolved
@@ -1,4 +1,4 @@
-import { Link, SystemIcon } from '@kadena/react-ui';
+import { SystemIcon } from '@kadena/react-ui';
 import useTranslation from 'next-translate/useTranslation';
 import type { FC } from 'react';
 import React from 'react';
@@ -29,15 +29,11 @@
       <ul className={linksClass}>
         {links.map((link) => (
           <li key={link.title}>
-<<<<<<< HEAD
-            <Link href={link.href} target={link?.target ?? '_blank'}>
-=======
             <a
               className={linksClass}
               href={link.href}
               target={link?.target ?? '_blank'}
             >
->>>>>>> be2419d3
               {link.title}
             </a>
           </li>
