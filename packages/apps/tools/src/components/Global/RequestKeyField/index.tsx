--- conflicted
+++ resolved
@@ -1,10 +1,6 @@
 import { requestKeyWrapperStyle } from '@/components/Global/RequestKeyField/styles.css';
 import type { ITextFieldProps } from '@kadena/react-ui';
-<<<<<<< HEAD
-import { FormFieldWrapper, Input } from '@kadena/react-ui';
-=======
-import { SystemIcon, TextField } from '@kadena/react-ui';
->>>>>>> 5e98cd9e
+import { FormFieldWrapper, Input, SystemIcon } from '@kadena/react-ui';
 import useTranslation from 'next-translate/useTranslation';
 import type { FC } from 'react';
 import React from 'react';
@@ -47,7 +43,6 @@
   const helper = helperText || error?.message;
 
   return (
-<<<<<<< HEAD
     <div className={requestKeyWrapperStyle}>
       <FormFieldWrapper
         label={t('Request Key')}
@@ -60,24 +55,10 @@
           {...inputProps}
           placeholder={t('Enter Request Key')}
           id={'request-key-input'}
-          icon={'KeyIconFilled'}
+          startIcon={<SystemIcon.KeyIconFilled />}
         />
       </FormFieldWrapper>
     </div>
-=======
-    <TextField
-      label={t('Request Key')}
-      status={error ? 'negative' : status}
-      helperText={helper}
-      {...rest}
-      inputProps={{
-        id: 'request-key-input',
-        placeholder: t('Enter Request Key'),
-        startIcon: <SystemIcon.KeyIconFilled />,
-        ...inputProps,
-      }}
-    />
->>>>>>> 5e98cd9e
   );
 };
 
