--- conflicted
+++ resolved
@@ -85,11 +85,7 @@
           setSelectedAccount(e.target.value);
           onChange?.(e);
         }}
-<<<<<<< HEAD
-        icon={'KIcon'}
-=======
-        leftIcon={noIcon ? undefined : 'KIcon'}
->>>>>>> adbd0179
+        icon={noIcon ? undefined : 'KIcon'}
       />
     ),
   };
