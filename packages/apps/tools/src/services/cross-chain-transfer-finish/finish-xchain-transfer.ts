import client from '@/constants/client';
import type { Network } from '@/constants/kadena';
import type { INetworkData } from '@/utils/network';
import { getApiHost } from '@/utils/network';
import type {
  ChainId,
  ICommand,
  IContinuationPayloadObject,
} from '@kadena/client';
import { Pact } from '@kadena/client';
import Debug from 'debug';

export interface ITransferResult {
  requestKey?: string;
  status?: string;
}

const debug = Debug('kadena-transfer:services:finish-xchain-transfer');

export async function finishXChainTransfer(
  continuation: IContinuationPayloadObject['cont'],
  targetChainId: ChainId,
  networkId: string,
  networskData: INetworkData[],
<<<<<<< HEAD
=======
  gasLimit: number = 850,
>>>>>>> be2419d3
  gasPayer: string = 'kadena-xchain-gas',
): Promise<string | { error: string }> {
  debug(finishXChainTransfer.name);

  const networkData: INetworkData | undefined = networskData.find(
    (item) => (networkId as Network) === item.networkId,
  );

  if (!networkData) return { error: 'No network found' };

  const apiHost = getApiHost({
    api: networkData.API,
    chainId: targetChainId,
    networkId,
  });
  const { submit } = client(apiHost);

  try {
    const continuationTransaction = Pact.builder
      .continuation(continuation)
      .setNetworkId(networkId)
      .setMeta({
        chainId: targetChainId,
        senderAccount: gasPayer,
        // this needs to be below 850 if you want to use gas-station otherwise the gas-station does
        gasLimit,
      })
      .createTransaction();
    return (await submit(continuationTransaction as ICommand)).requestKey;
  } catch (e) {
    debug(e.message);
    return { error: e.message };
  }
}<|MERGE_RESOLUTION|>--- conflicted
+++ resolved
@@ -22,10 +22,7 @@
   targetChainId: ChainId,
   networkId: string,
   networskData: INetworkData[],
-<<<<<<< HEAD
-=======
   gasLimit: number = 850,
->>>>>>> be2419d3
   gasPayer: string = 'kadena-xchain-gas',
 ): Promise<string | { error: string }> {
   debug(finishXChainTransfer.name);
