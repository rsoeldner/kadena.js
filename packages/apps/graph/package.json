{
  "name": "@kadena/graph",
  "version": "1.0.0",
  "description": "",
  "keywords": [],
  "license": "ISC",
  "author": "",
  "main": "index.js",
  "scripts": {
<<<<<<< HEAD
    "build": "",
    "format": "pnpm run /^format:.*/",
=======
    "build": "rushx prisma:generate && heft build --clean",
    "format": "npm run format:src",
    "format:ci": "prettier config src --check",
>>>>>>> ad1f63b0
    "format:src": "prettier config src --write",
    "lint": "eslint package.json src --ext .js,.ts --fix",
    "prisma:generate": "prisma generate",
    "prisma:pull": "prisma db pull",
<<<<<<< HEAD
    "start": "pnpm run prisma:generate && npx ts-node-dev --respawn --no-notify --exit-child src/index.ts",
=======
    "prisma:studio": "prisma studio",
    "migrate-database": "ts-node -T src/utils/update-block-table.ts",
    "start": "npm run prisma:generate && npx ts-node-dev --respawn --no-notify --exit-child src/index.ts",
>>>>>>> ad1f63b0
    "test": "echo \"no test specified\""
  },
  "dependencies": {
    "@pothos/core": "~3.33.0",
    "@pothos/plugin-prisma": "~3.57.0",
    "@pothos/plugin-relay": "~3.43.1",
    "@prisma/client": "^5.1.1",
    "debug": "~4.3.4",
    "dotenv": "~16.0.3",
    "eslint": "^8.45.0",
    "graphql": "~16.8.0",
    "graphql-scalars": "~1.22.2",
    "graphql-yoga": "~4.0.4",
    "json-bigint-patch": "~0.0.8",
    "prisma": "^5.1.1"
  },
  "devDependencies": {
    "@kadena-dev/eslint-config": "workspace:*",
    "@kadena-dev/heft-rig": "workspace:*",
    "@kadena/pactjs-cli": "workspace:*",
    "@rushstack/eslint-config": "~3.3.0",
    "@rushstack/heft": "~0.50.6",
    "@types/debug": "~4.1.7",
    "@types/heft-jest": "~1.0.3",
    "@types/node": "^16.0.0",
    "embedded-postgres": "~15.1.0-beta.6",
    "prettier": "~3.0.0",
    "@types/pg": "~8.10.2"
  }
}<|MERGE_RESOLUTION|>--- conflicted
+++ resolved
@@ -7,25 +7,15 @@
   "author": "",
   "main": "index.js",
   "scripts": {
-<<<<<<< HEAD
-    "build": "",
+    "build": "pnpm prisma:generate && heft build --clean",
     "format": "pnpm run /^format:.*/",
-=======
-    "build": "rushx prisma:generate && heft build --clean",
-    "format": "npm run format:src",
-    "format:ci": "prettier config src --check",
->>>>>>> ad1f63b0
     "format:src": "prettier config src --write",
     "lint": "eslint package.json src --ext .js,.ts --fix",
     "prisma:generate": "prisma generate",
     "prisma:pull": "prisma db pull",
-<<<<<<< HEAD
+    "prisma:studio": "prisma studio",
     "start": "pnpm run prisma:generate && npx ts-node-dev --respawn --no-notify --exit-child src/index.ts",
-=======
-    "prisma:studio": "prisma studio",
     "migrate-database": "ts-node -T src/utils/update-block-table.ts",
-    "start": "npm run prisma:generate && npx ts-node-dev --respawn --no-notify --exit-child src/index.ts",
->>>>>>> ad1f63b0
     "test": "echo \"no test specified\""
   },
   "dependencies": {
