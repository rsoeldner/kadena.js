--- conflicted
+++ resolved
@@ -8,12 +8,6 @@
   "main": "index.js",
   "scripts": {
     "build": "",
-<<<<<<< HEAD
-    "format:pkg": "sort-package-json",
-=======
-    "format": "npm run format:pkg && npm run format:src",
-    "format:ci": "prettier config src --check",
->>>>>>> ef6f9c84
     "format:src": "prettier config src --write",
     "lint": "eslint package.json src --ext .js,.ts --fix",
     "prisma:generate": "prisma generate",
