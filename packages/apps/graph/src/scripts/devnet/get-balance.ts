--- conflicted
+++ resolved
@@ -1,17 +1,13 @@
 import { Pact } from '@kadena/client';
 import type { ChainId, PactValue } from '@kadena/types';
 
-<<<<<<< HEAD
-import config from './config';
-=======
 import { devnetConfig } from './config';
 import type { IAccount } from './helper';
->>>>>>> 6f8f293e
 import { dirtyRead } from './helper';
 
 export async function getBalance({
   account,
-  chainId = config.CHAIN_ID,
+  chainId = devnetConfig.CHAIN_ID,
 }: {
   account: string;
   chainId?: ChainId;
@@ -20,13 +16,9 @@
   const transaction = Pact.builder
     .execution(Pact.modules.coin['get-balance'](account))
     .setMeta({
-<<<<<<< HEAD
       chainId: chainId,
-=======
-      chainId: account.chainId || devnetConfig.CHAIN_ID,
->>>>>>> 6f8f293e
     })
-    .setNetworkId(config.NETWORK_ID)
+    .setNetworkId(devnetConfig.NETWORK_ID)
     .createTransaction();
 
   const response = await dirtyRead(transaction);
