import type { ChainId } from '@kadena/client';

import config from './config';
import { crossChainTransfer } from './crosschain-transfer';
import { getBalance } from './get-balance';
import type { IAccount } from './helper';
import { createAccount, getRandomNumber } from './helper';
import { transfer } from './transfer';

<<<<<<< HEAD
import seedrandom from 'seedrandom';

export async function simulate({
  noAccounts = 2,
  transferInterval = 1000,
  maxAmount = 25,
  tokenPool = 1000000,
  seed = Date.now().toString(),
}: {
  noAccounts: number;
  transferInterval: number;
  maxAmount: number;
  tokenPool: number;
  seed: string;
}): Promise<void> {
=======
export async function simulate(
  numberOfAccounts: number = 2,
  transferInterval: number = 2000,
  amount: number = 10,
): Promise<void> {
>>>>>>> 6f8f293e
  const accounts: IAccount[] = [];

  if (tokenPool < maxAmount || noAccounts < 0) {
    console.log('Invalid parameters');
    return;
  }

  // Create accounts
  for (let i = 0; i < numberOfAccounts; i++) {
    const account = createAccount();
    console.log(
      `Generated KeyPair\nAccount: ${account.account}\nPublic Key: ${account.publicKey}\nSecret Key: ${account.secretKey}\n`,
    );
    accounts.push(account);

    // Fund account
    await transfer({
      publicKey: account.publicKey,
      amount: tokenPool / noAccounts,
    });
  }
  console.log('Seed value: ', seed);

  // Generate first seeded random number
  let randomNo = seedrandom(seed)();
  let counter: number = 0;

  while (true) {
    // Transfer between accounts
    for (let i = 0; i < accounts.length; i++) {
      const account = accounts[i];
      const amount: number = getRandomNumber(randomNo, maxAmount);

      // To avoid underflowing the token pool, we fund an account
      if (counter >= tokenPool / maxAmount) {
        await transfer({
          publicKey: account.publicKey,
          amount: tokenPool / noAccounts,
        });
        counter = 0;
      }

      const balance = (await getBalance(account)) as number;

      if (amount > balance) {
        console.log(
          `Insufficient funds for ${account.account}\nFunds necessary: ${amount}\nFunds available: ${balance}`,
        );
        console.log('Skipping transfer');
        continue;
      }

      // Generate seeded random number based on the previous number
      randomNo = seedrandom(`${randomNo}`)();

      let nextAccount = accounts[getRandomNumber(randomNo, accounts.length)];

      // This is to simulate cross chain transfers
      // Every nth transfer is a cross chain transfer;
      if (i % getRandomNumber(randomNo, accounts.length) === 0) {
        nextAccount = {
          ...nextAccount,
          chainId: `${getRandomNumber(randomNo, config.NO_CHAINS)}` as ChainId,
        };
      }

      if (account === nextAccount) {
        console.log('Skipping transfer to self');
        continue;
      }

      if (account.chainId === nextAccount.chainId) {
        await transfer({
          publicKey: nextAccount.publicKey,
          sender: account,
          amount,
        });
      } else {
        await crossChainTransfer({
          from: account,
          to: nextAccount,
          amount,
        });
      }

      // If the account is not in the accountlist, add it
      if (!accounts.includes(nextAccount)) {
        accounts.push(nextAccount);
      }

      await new Promise((resolve) => setTimeout(resolve, transferInterval));
    }
    counter++;
    // Timeout
    await new Promise((resolve) => setTimeout(resolve, transferInterval));
  }
}<|MERGE_RESOLUTION|>--- conflicted
+++ resolved
@@ -1,38 +1,30 @@
 import type { ChainId } from '@kadena/client';
 
-import config from './config';
+import { devnetConfig } from './config';
 import { crossChainTransfer } from './crosschain-transfer';
 import { getBalance } from './get-balance';
 import type { IAccount } from './helper';
 import { createAccount, getRandomNumber } from './helper';
 import { transfer } from './transfer';
 
-<<<<<<< HEAD
 import seedrandom from 'seedrandom';
 
 export async function simulate({
-  noAccounts = 2,
+  numberOfAccounts = 2,
   transferInterval = 1000,
   maxAmount = 25,
   tokenPool = 1000000,
   seed = Date.now().toString(),
 }: {
-  noAccounts: number;
+  numberOfAccounts: number;
   transferInterval: number;
   maxAmount: number;
   tokenPool: number;
   seed: string;
 }): Promise<void> {
-=======
-export async function simulate(
-  numberOfAccounts: number = 2,
-  transferInterval: number = 2000,
-  amount: number = 10,
-): Promise<void> {
->>>>>>> 6f8f293e
   const accounts: IAccount[] = [];
 
-  if (tokenPool < maxAmount || noAccounts < 0) {
+  if (tokenPool < maxAmount || numberOfAccounts < 0) {
     console.log('Invalid parameters');
     return;
   }
@@ -48,7 +40,7 @@
     // Fund account
     await transfer({
       publicKey: account.publicKey,
-      amount: tokenPool / noAccounts,
+      amount: tokenPool / numberOfAccounts,
     });
   }
   console.log('Seed value: ', seed);
@@ -67,7 +59,7 @@
       if (counter >= tokenPool / maxAmount) {
         await transfer({
           publicKey: account.publicKey,
-          amount: tokenPool / noAccounts,
+          amount: tokenPool / numberOfAccounts,
         });
         counter = 0;
       }
@@ -92,7 +84,10 @@
       if (i % getRandomNumber(randomNo, accounts.length) === 0) {
         nextAccount = {
           ...nextAccount,
-          chainId: `${getRandomNumber(randomNo, config.NO_CHAINS)}` as ChainId,
+          chainId: `${getRandomNumber(
+            randomNo,
+            devnetConfig.NO_CHAINS,
+          )}` as ChainId,
         };
       }
 
