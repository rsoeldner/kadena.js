--- conflicted
+++ resolved
@@ -57,14 +57,9 @@
         balance,
         id: event.token,
         chainId: event.chainId
-<<<<<<< HEAD
           ? event.chainId.toString()
           : dotenv.SIMULATE_DEFAULT_CHAIN_ID.toString(),
-=======
-          ? parseInt(event.chainId.toString())
-          : parseInt(dotenv.SIMULATE_DEFAULT_CHAIN_ID.toString()),
         version: event.version!,
->>>>>>> 2526e902
       });
       processedTokens.add(tokenChainIdKey);
     }
