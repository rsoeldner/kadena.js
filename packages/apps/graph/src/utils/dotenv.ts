import type { ChainId } from '@kadena/types';
import * as _dotenv from 'dotenv';

_dotenv.config();

export const dotenv: {
  CHAIN_COUNT: number;
  COMPLEXITY_LIMIT: number;
  COMPLEXITY_ENABLED: boolean;
  COMPLEXITY_EXPOSED: boolean;
  DATABASE_URL: string;
  MAX_CALCULATED_BLOCK_CONFIRMATION_DEPTH: number;
  NETWORK_HOST: string;
  NETWORK_ID: string;
  PORT: number;
  TRACING_ENABLED: boolean;
  TRACING_EXPOSED: boolean;
  TRACING_LOG_FILENAME: string;
  MARMALADE_ENABLED: boolean;
  MARMALADE_REPOSITORY_OWNER: string;
  MARMALADE_REPOSITORY_NAME: string;
  MARMALADE_REPOSITORY_BRANCH: string;
  MARMALADE_REMOTE_TEMPLATE_PATH: string;
  MARMALADE_REMOTE_NAMESPACE_PATH: string[];
  MARMALADE_REMOTE_EXCLUDE: string[];
  MARMALADE_LOCAL_TEMPLATE_PATH: string;
  MARMALADE_LOCAL_NAMESPACE_PATH: string;
  GITHUB_TOKEN: string;
<<<<<<< HEAD
=======
  SIMULATE_DEFAULT_CHAIN_ID: ChainId;
  SIMULATE_LOG_FOLDER_NAME: string;
>>>>>>> 4fbca224
} = {
  CHAIN_COUNT: parseInt(or(process.env.CHAIN_COUNT, '20'), 10),
  COMPLEXITY_LIMIT: parseInt(or(process.env.COMPLEXITY_LIMIT, '500'), 10),
  COMPLEXITY_ENABLED: or(process.env.COMPLEXITY_ENABLED === 'true', false),
  COMPLEXITY_EXPOSED: or(process.env.COMPLEXITY_EXPOSED === 'true', false),
  DATABASE_URL: or(
    process.env.DATABASE_URL,
    'postgresql://devnet@localhost:5432/devnet',
  ),
  MAX_CALCULATED_BLOCK_CONFIRMATION_DEPTH: parseInt(
    or(process.env.MAX_CALCULATED_BLOCK_CONFIRMATION_DEPTH, '11'),
    10,
  ),
  NETWORK_HOST: or(process.env.NETWORK_HOST, 'http://localhost:8080'),
  NETWORK_ID: or(process.env.NETWORK_ID, 'fast-development'),
  PORT: parseInt(or(process.env.PORT, '4000'), 10),
  TRACING_ENABLED: or(process.env.TRACING_ENABLED === 'true', false),
  TRACING_EXPOSED: or(process.env.TRACING_EXPOSED === 'true', false),
  TRACING_LOG_FILENAME: or(process.env.TRACING_LOG_FILENAME, 'traces.log'),
  MARMALADE_ENABLED: or(process.env.MARMALADE_ENABLED === 'true', false),
  MARMALADE_REPOSITORY_OWNER: or(
    process.env.MARMALADE_REPOSITORY_OWNER,
    'kadena-io',
  ),
  MARMALADE_REPOSITORY_NAME: or(
    process.env.MARMALADE_REPOSITORY_NAME,
    'marmalade',
  ),
  MARMALADE_REPOSITORY_BRANCH: or(
    process.env.MARMALADE_REPOSITORY_BRANCH,
    'v2',
  ),
  MARMALADE_REMOTE_TEMPLATE_PATH: or(
    process.env.MARMALADE_REMOTE_TEMPLATE_PATH,
    'pact/yaml/marmalade-v2',
  ),
  MARMALADE_REMOTE_NAMESPACE_PATH: or(
    process.env.MARMALADE_REMOTE_NAMESPACE_PATH?.split(','),
    ['pact/marmalade-ns', 'pact/util'],
  ),

  MARMALADE_REMOTE_EXCLUDE: or(
    process.env.MARMALADE_REMOTE_EXCLUDE?.split(','),
    ['sample', 'data', 'test'],
  ),

  MARMALADE_LOCAL_TEMPLATE_PATH: or(
    process.env.MARMALADE_LOCAL_TEMPLATE_PATH,
    'src/devnet/marmalade/templates/v2',
  ),
  MARMALADE_LOCAL_NAMESPACE_PATH: or(
    process.env.MARMALADE_LOCAL_NAMESPACE_PATH,
    'src/devnet/marmalade/templates/ns',
  ),
  GITHUB_TOKEN: or(process.env.GITHUB_TOKEN, '/pact/marmalade-ns'),
<<<<<<< HEAD
=======
  SIMULATE_DEFAULT_CHAIN_ID: or(
    process.env.SIMULATE_DEFAULT_CHAIN_ID as ChainId,
    '0' as ChainId,
  ),
  SIMULATE_LOG_FOLDER_NAME: or(process.env.SIMULATE_LOG_FOLDER_NAME, 'logs'),
>>>>>>> 4fbca224
};

function or<T>(value: T | undefined, otherwise: T): T {
  return value === undefined ? otherwise : value;
}<|MERGE_RESOLUTION|>--- conflicted
+++ resolved
@@ -26,11 +26,8 @@
   MARMALADE_LOCAL_TEMPLATE_PATH: string;
   MARMALADE_LOCAL_NAMESPACE_PATH: string;
   GITHUB_TOKEN: string;
-<<<<<<< HEAD
-=======
   SIMULATE_DEFAULT_CHAIN_ID: ChainId;
   SIMULATE_LOG_FOLDER_NAME: string;
->>>>>>> 4fbca224
 } = {
   CHAIN_COUNT: parseInt(or(process.env.CHAIN_COUNT, '20'), 10),
   COMPLEXITY_LIMIT: parseInt(or(process.env.COMPLEXITY_LIMIT, '500'), 10),
@@ -86,14 +83,11 @@
     'src/devnet/marmalade/templates/ns',
   ),
   GITHUB_TOKEN: or(process.env.GITHUB_TOKEN, '/pact/marmalade-ns'),
-<<<<<<< HEAD
-=======
   SIMULATE_DEFAULT_CHAIN_ID: or(
     process.env.SIMULATE_DEFAULT_CHAIN_ID as ChainId,
     '0' as ChainId,
   ),
   SIMULATE_LOG_FOLDER_NAME: or(process.env.SIMULATE_LOG_FOLDER_NAME, 'logs'),
->>>>>>> 4fbca224
 };
 
 function or<T>(value: T | undefined, otherwise: T): T {
