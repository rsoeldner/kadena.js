--- conflicted
+++ resolved
@@ -31,58 +31,6 @@
     {
       amount: pactAmount.decimal,
       chainId,
-<<<<<<< HEAD
-      senderAccount: sender.account,
-      ttl: 8 * 60 * 60, //8 hours
-    })
-    .setNetworkId(devnetConfig.NETWORK_ID)
-
-    .createTransaction();
-
-  const signedTx = signAndAssertTransaction(sender.keys)(transaction);
-
-  const transactionDescriptor = await submit(signedTx);
-  inspect('Transfer Submited')(transactionDescriptor);
-
-  const result = await listen(transactionDescriptor);
-  inspect('Transfer Result')(result);
-  if (result.result.status === 'failure') {
-    throw result.result.error;
-  } else {
-    logger.info(result.result);
-    return result;
-  }
-}
-export const localReadTransfer = async ({
-  cmd,
-  hash = undefined,
-  sigs = [],
-}: {
-  cmd: string;
-  hash?: string | undefined | null;
-  sigs?: string[] | undefined | null;
-}): Promise<ICommandResult> => {
-  if (!hash) {
-    hash = hashFunction(cmd);
-  }
-
-  let existingSigs: IUnsignedCommand['sigs'] = [];
-
-  if (sigs && sigs?.length > 0) {
-    existingSigs = sigs.map((sig) => ({
-      sig: sig,
-    }));
-  }
-
-  const transaction: IUnsignedCommand = {
-    cmd,
-    hash,
-    sigs: existingSigs,
-  };
-
-  return await localReadForGasEstimation(transaction);
-};
-=======
       receiver: {
         account: receiver.account,
         keyset: {
@@ -103,5 +51,4 @@
       sign: createSignWithKeypair(sender.keys[0]),
     },
   ).executeTo('listen');
-}
->>>>>>> 4fbca224
+}