--- conflicted
+++ resolved
@@ -150,13 +150,8 @@
 
         // using a random number safety gap to avoid underflowing the account
         const amountWithSafetyGap = amount + getRandomNumber(seededRandomNo, 1);
-<<<<<<< HEAD
-        if (amountWithSafetyGap > balance) {
+        if (amountWithSafetyGap > parseFloat(balance)) {
           logger.warn(
-=======
-        if (amountWithSafetyGap > parseFloat(balance)) {
-          logger.info(
->>>>>>> e1042335
             `Insufficient funds for ${account.account}\nFunds necessary: ${amountWithSafetyGap}\nFunds available: ${balance}`,
           );
           logger.info('Skipping transfer');
