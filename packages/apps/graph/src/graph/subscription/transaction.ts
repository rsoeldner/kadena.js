import { prismaClient } from '@db/prisma-client';
import { mempoolLookup } from '@services/chainweb-node/mempool';
import type { IContext } from '../builder';
import { builder } from '../builder';
import {
  mempoolTxMapper,
  prismaTransactionMapper,
} from '../mappers/transaction-mapper';
import GQLTransactions from '../objects/transaction';
import type { Transaction } from '../types/graphql-types';

builder.subscriptionField('transaction', (t) =>
  t.field({
<<<<<<< HEAD
    description: 'Listen for a transaction by request key and chain.',
=======
    description: 'Listen for a transaction by request key.',
>>>>>>> 2c6140c9
    args: {
      requestKey: t.arg.string({ required: true }),
      chainId: t.arg.string({ required: true }),
    },
    type: GQLTransactions,
    nullable: true,
    subscribe: (__root, args, context) =>
      iteratorFn(args.requestKey, args.chainId, context),
    resolve: (parent) => parent,
  }),
);

async function* iteratorFn(
  requestKey: string,
  chainId: string,
  context: IContext,
): AsyncGenerator<Transaction | undefined, void, unknown> {
  while (!context.req.socket.destroyed) {
    const transaction = await prismaClient.transaction.findFirst({
      where: {
        requestKey: requestKey,
        chainId: parseInt(chainId),
      },
    });

    if (transaction) {
      yield prismaTransactionMapper(transaction, context);
      return;
    } else {
      const mempoolResponse = await checkMempoolForTransaction(
        requestKey,
        chainId,
      );

      if (mempoolResponse) {
        yield mempoolResponse;
      }
    }

    await new Promise((resolve) => setTimeout(resolve, 1000));
  }
}

async function checkMempoolForTransaction(
  hash: string,
  chainId: string,
): Promise<Transaction | null> {
  try {
    const mempoolData = await mempoolLookup(hash, chainId);
    if (mempoolData.length === 0) {
      return null;
    }

    const transactionData = mempoolData[0];

    if (transactionData.tag === 'Pending') {
      return mempoolTxMapper(transactionData);
    }

    return null;
  } catch (error) {
    return null;
  }
}<|MERGE_RESOLUTION|>--- conflicted
+++ resolved
@@ -11,11 +11,7 @@
 
 builder.subscriptionField('transaction', (t) =>
   t.field({
-<<<<<<< HEAD
-    description: 'Listen for a transaction by request key and chain.',
-=======
     description: 'Listen for a transaction by request key.',
->>>>>>> 2c6140c9
     args: {
       requestKey: t.arg.string({ required: true }),
       chainId: t.arg.string({ required: true }),
