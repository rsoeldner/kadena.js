--- conflicted
+++ resolved
@@ -70,12 +70,8 @@
   const foundEvents = await prismaClient.event.findMany({
     ...extendedFilter,
     where: {
-<<<<<<< HEAD
       ...extendedFilter.where,
-      qualname: eventName,
-=======
       qualifiedName: eventName,
->>>>>>> 70de13dd
       transaction: {
         NOT: [],
       },
