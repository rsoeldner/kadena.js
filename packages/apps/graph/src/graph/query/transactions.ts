import { prismaClient } from '@db/prisma-client';
import type { Prisma } from '@prisma/client';
import { getDefaultConnectionComplexity } from '@services/complexity';
import { normalizeError } from '@utils/errors';
import { builder } from '../builder';
import { prismaTransactionMapper } from '../mappers/transaction-mapper';
import Transaction from '../objects/transaction';
import TransactionConnection from '../objects/transaction-connection';
import { resolveTransactionConnection } from '../resolvers/transaction-connection';

<<<<<<< HEAD
builder.queryField('transaction', (t) =>
  t.field({
    description: 'Retrieve a completed transaction by its unique key.',
    nullable: true,
    args: {
      blockHash: t.arg.string({ required: true }),
      requestKey: t.arg.string({ required: true }),
    },
    type: Transaction,
    complexity: getDefaultConnectionComplexity(),
    async resolve(__parent, args, context) {
      try {
        const prismaTransactiom = await prismaClient.transaction.findUnique({
          where: {
            blockHash_requestKey: {
              blockHash: args.blockHash,
              requestKey: args.requestKey,
            },
          },
        });

        if (!prismaTransactiom) return null;

        return prismaTransactionMapper(prismaTransactiom, context);
      } catch (error) {
        throw normalizeError(error);
      }
    },
  }),
);

=======
>>>>>>> fc1308be
builder.queryField('transactions', (t) =>
  t.field({
    description: 'Retrieve transactions. Default page size is 20.',
    nullable: false,
    type: TransactionConnection,
    args: {
      accountName: t.arg.string({ required: false }),
      fungibleName: t.arg.string({ required: false }),
      chainId: t.arg.string({ required: false }),
      blockHash: t.arg.string({ required: false }),
      requestKey: t.arg.string({ required: false }),
      first: t.arg.int({ required: false }),
      last: t.arg.int({ required: false }),
      before: t.arg.string({ required: false }),
      after: t.arg.string({ required: false }),
    },
    complexity: getDefaultConnectionComplexity(),
    async resolve(__parent, args, context) {
      try {
        const whereCondition = generateTransactionFilter(args);

        return await resolveTransactionConnection(
          args,
          context,
          whereCondition,
        );
      } catch (error) {
        throw normalizeError(error);
      }
    },
  }),
);

function generateTransactionFilter(args: {
  accountName?: string | null | undefined;
  fungibleName?: string | null | undefined;
  chainId?: string | null | undefined;
  blockHash?: string | null | undefined;
  requestKey?: string | null | undefined;
}): Prisma.TransactionWhereInput {
  const whereFilter: Prisma.TransactionWhereInput = {};

  if (args.accountName) {
    whereFilter.senderAccount = args.accountName;
  }

  if (args.fungibleName) {
    if (whereFilter.events) {
      whereFilter.events.some = { moduleName: args.fungibleName };
    } else {
      whereFilter.events = { some: { moduleName: args.fungibleName } };
    }
  }

  if (args.chainId) {
    whereFilter.chainId = parseInt(args.chainId);
  }

  if (args.blockHash) {
    whereFilter.blockHash = args.blockHash;
  }

  if (args.requestKey) {
    whereFilter.requestKey = args.requestKey;
  }

  return whereFilter;
}<|MERGE_RESOLUTION|>--- conflicted
+++ resolved
@@ -8,40 +8,6 @@
 import TransactionConnection from '../objects/transaction-connection';
 import { resolveTransactionConnection } from '../resolvers/transaction-connection';
 
-<<<<<<< HEAD
-builder.queryField('transaction', (t) =>
-  t.field({
-    description: 'Retrieve a completed transaction by its unique key.',
-    nullable: true,
-    args: {
-      blockHash: t.arg.string({ required: true }),
-      requestKey: t.arg.string({ required: true }),
-    },
-    type: Transaction,
-    complexity: getDefaultConnectionComplexity(),
-    async resolve(__parent, args, context) {
-      try {
-        const prismaTransactiom = await prismaClient.transaction.findUnique({
-          where: {
-            blockHash_requestKey: {
-              blockHash: args.blockHash,
-              requestKey: args.requestKey,
-            },
-          },
-        });
-
-        if (!prismaTransactiom) return null;
-
-        return prismaTransactionMapper(prismaTransactiom, context);
-      } catch (error) {
-        throw normalizeError(error);
-      }
-    },
-  }),
-);
-
-=======
->>>>>>> fc1308be
 builder.queryField('transactions', (t) =>
   t.field({
     description: 'Retrieve transactions. Default page size is 20.',
