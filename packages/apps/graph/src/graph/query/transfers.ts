import { prismaClient } from '@db/prisma-client';
import { Prisma } from '@prisma/client';
import { getDefaultConnectionComplexity } from '@services/complexity';
import { normalizeError } from '@utils/errors';
import { builder } from '../builder';

const generateTransferFilter = (args: {
  accountName?: string | null | undefined;
  fungibleName?: string | null | undefined;
  chainId?: string | null | undefined;
  requestKey?: string | null | undefined;
  blockHash?: string | null | undefined;
}): Prisma.TransferWhereInput => ({
  ...(args.accountName && {
    OR: [
      { senderAccount: args.accountName },
      { receiverAccount: args.accountName },
    ],
  }),
  ...(args.fungibleName && { moduleName: args.fungibleName }),
  ...(args.chainId && { chainId: parseInt(args.chainId) }),
  ...(args.requestKey && { requestKey: args.requestKey }),
  ...(args.blockHash && { blockHash: args.blockHash }),
});

builder.queryField('transfers', (t) =>
  t.prismaConnection({
    description: 'Retrieve transfers. Default page size is 20.',
    edgesNullable: false,
    args: {
      accountName: t.arg.string({ required: false }),
      fungibleName: t.arg.string({ required: false }),
      chainId: t.arg.string({ required: false }),
      requestKey: t.arg.string({ required: false }),
      blockHash: t.arg.string({ required: false }),
    },
    type: Prisma.ModelName.Transfer,
    cursor: 'blockHash_chainId_orderIndex_moduleHash_requestKey',
    complexity: (args) => ({
      field: getDefaultConnectionComplexity({
        first: args.first,
        last: args.last,
      }),
    }),
    async totalCount(__parent, args) {
      try {
        return await prismaClient.transfer.count({
          where: generateTransferFilter(args),
        });
      } catch (error) {
        throw normalizeError(error);
      }
    },
    async resolve(query, __parent, args) {
      try {
<<<<<<< HEAD
        const whereCondition = generateTransferFilter(args);

        return await prismaClient.transfer.findMany({
          ...query,
          where: {
            ...whereCondition,
          },
=======
        return await prismaClient.transfer.findMany({
          ...query,
          where: generateTransferFilter(args),
>>>>>>> 4d1a5cce
          orderBy: {
            height: 'desc',
          },
        });
      } catch (error) {
        throw normalizeError(error);
      }
    },
  }),
);<|MERGE_RESOLUTION|>--- conflicted
+++ resolved
@@ -53,19 +53,9 @@
     },
     async resolve(query, __parent, args) {
       try {
-<<<<<<< HEAD
-        const whereCondition = generateTransferFilter(args);
-
-        return await prismaClient.transfer.findMany({
-          ...query,
-          where: {
-            ...whereCondition,
-          },
-=======
         return await prismaClient.transfer.findMany({
           ...query,
           where: generateTransferFilter(args),
->>>>>>> 4d1a5cce
           orderBy: {
             height: 'desc',
           },
