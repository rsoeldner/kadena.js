--- conflicted
+++ resolved
@@ -1,13 +1,6 @@
-<<<<<<< HEAD
-import type { ChainId } from '@kadena/client';
-import { Pact } from '@kadena/client';
-import { devnetConfig } from '../../devnet/config';
-import { dirtyRead } from '../../devnet/helper';
-=======
 import type { CommandData } from '@services/node-service';
 import { sendRawQuery } from '@services/node-service';
 import { normalizeError } from '@utils/errors';
->>>>>>> cfcd238d
 import { builder } from '../builder';
 
 const PactData = builder.inputType('PactQueryData', {
