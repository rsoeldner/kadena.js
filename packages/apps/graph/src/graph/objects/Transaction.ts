--- conflicted
+++ resolved
@@ -7,15 +7,10 @@
     // database fields
     badResult: t.string({
       nullable: true,
-<<<<<<< HEAD
-      resolve({ badresult }) {
-        return badresult === undefined || badresult === null || badresult === ''
+      resolve({ badResult }) {
+        return badResult === undefined || badResult === null || badResult === ''
           ? undefined
-          : JSON.stringify(badresult);
-=======
-      resolve({ badResult }) {
-        return !badResult ? undefined : JSON.stringify(badResult);
->>>>>>> 0e90d57c
+          : JSON.stringify(badResult);
       },
     }),
     chainId: t.expose('chainId', { type: 'BigInt' }),
@@ -44,17 +39,12 @@
     gasPrice: t.expose('gasPrice', { type: 'Float' }),
     goodResult: t.string({
       nullable: true,
-<<<<<<< HEAD
-      resolve({ goodresult }) {
-        return goodresult === undefined ||
-          goodresult === null ||
-          goodresult === ''
+      resolve({ goodResult }) {
+        return goodResult === undefined ||
+          goodResult === null ||
+          goodResult === ''
           ? undefined
-          : JSON.stringify(goodresult);
-=======
-      resolve({ goodResult }) {
-        return !goodResult ? undefined : JSON.stringify(goodResult);
->>>>>>> 0e90d57c
+          : JSON.stringify(goodResult);
       },
     }),
     height: t.expose('height', { type: 'BigInt' }),
