import type { Prisma } from '@prisma/client';
import { COMPLEXITY } from '@services/complexity';
import { normalizeError } from '@utils/errors';
import { builder } from '../builder';
import { tokenDetailsLoader } from '../data-loaders/token-details';
import { resolveTransactionConnection } from '../resolvers/transaction-connection';
import type { NonFungibleChainAccount } from '../types/graphql-types';
import { NonFungibleChainAccountName } from '../types/graphql-types';
import Token from './token';
import Transaction from './transaction';

export default builder.node(
  builder.objectRef<NonFungibleChainAccount>(NonFungibleChainAccountName),
  {
    description: 'A chain and non-fungible-specific account.',
    id: {
      resolve: (parent) => JSON.stringify([parent.chainId, parent.accountName]),
      parse: (id) => ({
        chainId: JSON.parse(id)[0],
        accountName: JSON.parse(id)[1],
      }),
    },
    isTypeOf(source) {
      return (source as any).__typename === NonFungibleChainAccountName;
    },
    async loadOne({ chainId, accountName }) {
      try {
        return {
          __typename: NonFungibleChainAccountName,
          chainId,
          accountName,
          nonFungibles: [],
          transactions: [],
        };
      } catch (error) {
        throw normalizeError(error);
      }
    },
    fields: (t) => ({
      chainId: t.exposeID('chainId'),
      accountName: t.exposeString('accountName'),
      nonFungibles: t.field({
        type: [Token],
        complexity: COMPLEXITY.FIELD.PRISMA_WITHOUT_RELATIONS,
        async resolve(parent) {
          try {
            const tokenDetails = await tokenDetailsLoader.load({
              accountName: parent.accountName,
              chainId: parent.chainId,
            });

            return tokenDetails;
          } catch (error) {
            throw normalizeError(error);
          }
        },
      }),
<<<<<<< HEAD
      transactions: t.connection({
        type: Transaction,
=======
      transactions: t.prismaConnection({
        description: 'Default page size is 20.',
        type: Prisma.ModelName.Transaction,
        cursor: 'blockHash_requestKey',
>>>>>>> e9500559
        edgesNullable: false,
        resolve(parent, args, context) {
          try {
            const whereCondition: Prisma.TransactionWhereInput = {
              senderAccount: parent.accountName,
              chainId: parseInt(parent.chainId),
              events: {
                some: {
                  moduleName: 'marmalade-v2.ledger',
                },
              },
            };

            return resolveTransactionConnection(args, context, whereCondition);
          } catch (error) {
            throw normalizeError(error);
          }
        },
      }),
    }),
  },
);<|MERGE_RESOLUTION|>--- conflicted
+++ resolved
@@ -55,15 +55,9 @@
           }
         },
       }),
-<<<<<<< HEAD
       transactions: t.connection({
         type: Transaction,
-=======
-      transactions: t.prismaConnection({
         description: 'Default page size is 20.',
-        type: Prisma.ModelName.Transaction,
-        cursor: 'blockHash_requestKey',
->>>>>>> e9500559
         edgesNullable: false,
         resolve(parent, args, context) {
           try {
