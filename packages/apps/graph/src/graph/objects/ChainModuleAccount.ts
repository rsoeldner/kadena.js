import { prismaClient } from '@db/prismaClient';
import { getChainModuleAccount } from '@services/account-service';
import { normalizeError } from '@utils/errors';
import { builder } from '../builder';
import { accountDetailsLoader } from '../data-loaders/account-details';
import type { ChainModuleAccount } from '../types/graphql-types';
import { ChainModuleAccountName } from '../types/graphql-types';

export default builder.node(
  builder.objectRef<ChainModuleAccount>(ChainModuleAccountName),
  {
    id: {
      resolve(parent) {
        return `${ChainModuleAccountName}/${parent.chainId}/${parent.moduleName}/${parent.accountName}`;
      },
      // Do not use parse here since there is a bug in the pothos relay plugin which can cause incorrect results. Parse the ID directly in the loadOne function.
    },
    isTypeOf(source) {
      return (source as any).__typename === ChainModuleAccountName;
    },
    async loadOne(id) {
      try {
        const chainId = id.split('/')[1];
        const moduleName = id.split('/')[2];
        const accountName = id.split('/')[3];

        return getChainModuleAccount({
          chainId,
          moduleName,
          accountName,
        });
      } catch (error) {
        throw normalizeError(error);
      }
    },
    fields: (t) => ({
      chainId: t.exposeID('chainId'),
      accountName: t.exposeString('accountName'),
      moduleName: t.exposeString('moduleName'),
      guard: t.field({
        type: 'Guard',
        async resolve(parent) {
          try {
            const accountDetails = await accountDetailsLoader.load({
              moduleName: parent.moduleName,
              accountName: parent.accountName,
              chainId: parent.chainId,
            });

            return {
              keys: accountDetails.guard.keys,
              predicate: accountDetails.guard.pred,
            };
          } catch (error) {
            throw normalizeError(error);
          }
        },
      }),
      balance: t.exposeFloat('balance'),
      transactions: t.prismaConnection({
        type: 'Transaction',
        cursor: 'blockHash_requestKey',
<<<<<<< HEAD
        async totalCount(parent) {
          return await prismaClient.transaction.count({
            where: {
              senderAccount: parent.accountName,
              events: {
                some: {
                  moduleName: parent.moduleName,
                },
              },
              chainId: parseInt(parent.chainId),
            },
          });
        },

=======
        edgesNullable: false,
>>>>>>> e1a8b6f0
        async resolve(query, parent) {
          try {
            return await prismaClient.transaction.findMany({
              ...query,
              where: {
                senderAccount: parent.accountName,
                events: {
                  some: {
                    moduleName: parent.moduleName,
                  },
                },
                chainId: parseInt(parent.chainId),
              },
              orderBy: {
                height: 'desc',
              },
            });
          } catch (error) {
            throw normalizeError(error);
          }
        },
      }),
      transfers: t.prismaConnection({
        type: 'Transfer',
        edgesNullable: false,
        cursor: 'blockHash_chainId_orderIndex_moduleHash_requestKey',
        async totalCount(parent) {
          try {
            return await prismaClient.transfer.count({
              where: {
                OR: [
                  {
                    senderAccount: parent.accountName,
                  },
                  {
                    receiverAccount: parent.accountName,
                  },
                ],
                moduleName: parent.moduleName,
                chainId: parseInt(parent.chainId),
              },
            });
          } catch (error) {
            throw normalizeError(error);
          }
        },
        async resolve(query, parent) {
          try {
            return await prismaClient.transfer.findMany({
              ...query,
              where: {
                OR: [
                  {
                    senderAccount: parent.accountName,
                  },
                  {
                    receiverAccount: parent.accountName,
                  },
                ],
                moduleName: parent.moduleName,
                chainId: parseInt(parent.chainId),
              },
              orderBy: {
                height: 'desc',
              },
            });
          } catch (error) {
            throw normalizeError(error);
          }
        },
      }),
    }),
  },
);<|MERGE_RESOLUTION|>--- conflicted
+++ resolved
@@ -60,7 +60,7 @@
       transactions: t.prismaConnection({
         type: 'Transaction',
         cursor: 'blockHash_requestKey',
-<<<<<<< HEAD
+        edgesNullable: false,
         async totalCount(parent) {
           return await prismaClient.transaction.count({
             where: {
@@ -75,9 +75,6 @@
           });
         },
 
-=======
-        edgesNullable: false,
->>>>>>> e1a8b6f0
         async resolve(query, parent) {
           try {
             return await prismaClient.transaction.findMany({
