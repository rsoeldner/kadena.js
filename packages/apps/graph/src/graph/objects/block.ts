import { prismaClient } from '@db/prisma-client';
import { Prisma } from '@prisma/client';
import {
  COMPLEXITY,
  getDefaultConnectionComplexity,
} from '@services/complexity';
import { normalizeError } from '@utils/errors';
import { builder } from '../builder';
import { resolveTransactionConnection } from '../resolvers/transaction-connection';
import type { Guard } from '../types/graphql-types';
import { FungibleChainAccountName } from '../types/graphql-types';
import FungibleChainAccount from './fungible-chain-account';
import Transaction from './transaction';

export default builder.prismaNode(Prisma.ModelName.Block, {
  description:
    'A unit of information that stores a set of verified transactions.',
  id: { field: 'hash' },
  select: {},
  fields: (t) => ({
    // database fields
    hash: t.exposeID('hash'),
    chainId: t.expose('chainId', { type: 'BigInt' }),
    creationTime: t.expose('creationTime', { type: 'DateTime' }),
    epoch: t.expose('epoch', {
      type: 'DateTime',
      description:
        'The moment the difficulty is adjusted to maintain a block validation time of 30 seconds.',
    }),
    height: t.expose('height', { type: 'BigInt' }),
    payloadHash: t.exposeString('payloadHash'),
    powHash: t.exposeString('powHash', {
      description: 'The proof of work hash.',
    }),
    minerAccount: t.field({
      type: FungibleChainAccount,
      complexity: COMPLEXITY.FIELD.PRISMA_WITH_RELATIONS,
      select: {
        chainId: true,
        minerAccount: true,
        hash: true,
        predicate: true,
      },
      resolve: async (parent) => ({
        __typename: FungibleChainAccountName,
        chainId: parent.chainId.toString(),
        accountName: parent.minerAccount,
        fungibleName: 'coin',
        guard: {
          keys: (
            await prismaClient.minerKey.findMany({
              where: {
                blockHash: parent.hash,
              },
              select: {
                key: true,
              },
            })
          )?.map((x) => x.key),
          predicate: parent.predicate as Guard['predicate'],
        },
        balance: 0,
        transactions: [],
        transfers: [],
      }),
    }),

    // computed fields
    parent: t.prismaField({
      type: Prisma.ModelName.Block,
      nullable: true,
      complexity: COMPLEXITY.FIELD.PRISMA_WITHOUT_RELATIONS,
      select: {
        parentBlockHash: true,
      },
      async resolve(query, parent) {
        try {
          return await prismaClient.block.findUnique({
            ...query,
            where: {
              hash: parent.parentBlockHash,
            },
          });
        } catch (error) {
          throw normalizeError(error);
        }
      },
    }),

<<<<<<< HEAD
    transactions: t.connection({
      type: Transaction,
      description: 'The transactions in this block.',
=======
    // relations
    transactions: t.prismaConnection({
      type: Prisma.ModelName.Transaction,
      description: 'Default page size is 20.',
      cursor: 'blockHash_requestKey',
      edgesNullable: false,
      complexity: (args) => ({
        field: getDefaultConnectionComplexity({
          first: args.first,
          last: args.last,
        }),
      }),
>>>>>>> e9500559
      select: {
        hash: true,
      },
      resolve(parent, args, context) {
        try {
          const whereCondition: Prisma.TransactionWhereInput = {
            blockHash: parent.hash,
          };
          return resolveTransactionConnection(args, context, whereCondition);
        } catch (error) {
          throw normalizeError(error);
        }
      },
    }),

    events: t.prismaConnection({
      description: 'Default page size is 20.',
      type: Prisma.ModelName.Event,
      cursor: 'blockHash_orderIndex_requestKey',
      edgesNullable: false,
      complexity: (args) => ({
        field: getDefaultConnectionComplexity({
          first: args.first,
          last: args.last,
        }),
      }),
      select: {
        events: true,
      },
      async totalCount(parent) {
        try {
          return (
            parent as Prisma.BlockGetPayload<{ select: { events: true } }>
          ).events.length;
        } catch (error) {
          throw normalizeError(error);
        }
      },
      async resolve(__query, parent) {
        try {
          return (
            parent as Prisma.BlockGetPayload<{ select: { events: true } }>
          ).events;
        } catch (error) {
          throw normalizeError(error);
        }
      },
    }),
  }),
});<|MERGE_RESOLUTION|>--- conflicted
+++ resolved
@@ -87,16 +87,10 @@
       },
     }),
 
-<<<<<<< HEAD
+    // relations
     transactions: t.connection({
       type: Transaction,
-      description: 'The transactions in this block.',
-=======
-    // relations
-    transactions: t.prismaConnection({
-      type: Prisma.ModelName.Transaction,
       description: 'Default page size is 20.',
-      cursor: 'blockHash_requestKey',
       edgesNullable: false,
       complexity: (args) => ({
         field: getDefaultConnectionComplexity({
@@ -104,7 +98,6 @@
           last: args.last,
         }),
       }),
->>>>>>> e9500559
       select: {
         hash: true,
       },
