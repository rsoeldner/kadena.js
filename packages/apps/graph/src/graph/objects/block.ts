--- conflicted
+++ resolved
@@ -127,8 +127,6 @@
         }
       },
     }),
-<<<<<<< HEAD
-=======
 
     events: t.prismaConnection({
       type: 'Event',
@@ -170,23 +168,5 @@
         }
       },
     }),
-
-    confirmationDepth: t.int({
-      description: 'The number of blocks that proceed this block.',
-      complexity:
-        COMPLEXITY.FIELD.PRISMA_WITH_RELATIONS *
-        dotenv.MAX_CALCULATED_BLOCK_CONFIRMATION_DEPTH,
-      select: {
-        hash: true,
-      },
-      async resolve(parent) {
-        try {
-          return await getConfirmationDepth(parent.hash);
-        } catch (error) {
-          throw normalizeError(error);
-        }
-      },
-    }),
->>>>>>> 93675cc9
   }),
 });