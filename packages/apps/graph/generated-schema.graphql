--- conflicted
+++ resolved
@@ -17,7 +17,12 @@
   payload: String!
   powHash: String!
   predicate: String!
-  transactions(after: String, before: String, first: Int, last: Int): BlockTransactionsConnection!
+  transactions(
+    after: String
+    before: String
+    first: Int
+    last: Int
+  ): BlockTransactionsConnection!
 }
 
 type BlockTransactionsConnection {
@@ -37,8 +42,18 @@
   chainId: ID!
   guard: Guard!
   moduleName: String!
-  transactions(after: String, before: String, first: Int, last: Int): ChainModuleAccountTransactionsConnection!
-  transfers(after: String, before: String, first: Int, last: Int): ChainModuleAccountTransfersConnection!
+  transactions(
+    after: String
+    before: String
+    first: Int
+    last: Int
+  ): ChainModuleAccountTransactionsConnection!
+  transfers(
+    after: String
+    before: String
+    first: Int
+    last: Int
+  ): ChainModuleAccountTransfersConnection!
 }
 
 type ChainModuleAccountTransactionsConnection {
@@ -66,7 +81,9 @@
 """
 scalar DateTime
 
-"""Floats that will have a value of 0 or more."""
+"""
+Floats that will have a value of 0 or more.
+"""
 scalar Decimal
 
 type Event implements Node {
@@ -83,13 +100,13 @@
   transaction: Transaction
 }
 
-<<<<<<< HEAD
 type Minerkey implements Node {
   block: Block!
   blockHash: String!
   id: ID!
   key: String!
-=======
+}
+
 type Guard {
   keys: [String!]!
   predicate: String!
@@ -101,8 +118,18 @@
   id: String!
   moduleName: String!
   totalBalance: Decimal!
-  transactions(after: String, before: String, first: Int, last: Int): ModuleAccountTransactionsConnection!
-  transfers(after: String, before: String, first: Int, last: Int): ModuleAccountTransfersConnection!
+  transactions(
+    after: String
+    before: String
+    first: Int
+    last: Int
+  ): ModuleAccountTransactionsConnection!
+  transfers(
+    after: String
+    before: String
+    first: Int
+    last: Int
+  ): ModuleAccountTransfersConnection!
 }
 
 type ModuleAccountTransactionsConnection {
@@ -123,7 +150,6 @@
 type ModuleAccountTransfersConnectionEdge {
   cursor: String!
   node: Transfer!
->>>>>>> 660ee625
 }
 
 interface Node {
@@ -137,23 +163,46 @@
   startCursor: String
 }
 
-"""Floats that will have a value greater than 0."""
+"""
+Floats that will have a value greater than 0.
+"""
 scalar PositiveFloat
 
 type Query {
-<<<<<<< HEAD
   block(hash: String!): Block!
-=======
   account(accountName: String!, moduleName: String!): ModuleAccount!
->>>>>>> 660ee625
   blocksFromHeight(chainIds: [Int!], startHeight: Int!): [Block!]!
-  chainAccount(accountName: String!, chainId: String!, moduleName: String!): ChainModuleAccount!
-  completedBlockHeights(chainIds: [String!], completedHeights: Boolean, heightCount: Int): [Block!]!
+  chainAccount(
+    accountName: String!
+    chainId: String!
+    moduleName: String!
+  ): ChainModuleAccount!
+  completedBlockHeights(
+    chainIds: [String!]
+    completedHeights: Boolean
+    heightCount: Int
+  ): [Block!]!
   lastBlockHeight: BigInt
   node(id: ID!): Node
   nodes(ids: [ID!]!): [Node]!
-  transactions(accountName: String!, after: String, before: String, chainId: String, first: Int, last: Int, moduleName: String!): QueryTransactionsConnection!
-  transfers(accountName: String!, after: String, before: String, chainId: String, first: Int, last: Int, moduleName: String!): QueryTransfersConnection!
+  transactions(
+    accountName: String!
+    after: String
+    before: String
+    chainId: String
+    first: Int
+    last: Int
+    moduleName: String!
+  ): QueryTransactionsConnection!
+  transfers(
+    accountName: String!
+    after: String
+    before: String
+    chainId: String
+    first: Int
+    last: Int
+    moduleName: String!
+  ): QueryTransfersConnection!
 }
 
 type QueryTransactionsConnection {
