"""
The `BigInt` scalar type represents non-fractional signed whole numeric values.
"""
scalar BigInt

"""A unit of information that stores a set of verified transactions."""
type Block implements Node {
  chainId: BigInt!

  """The number of blocks that confirm this block."""
  confirmationDepth: Int!
  creationTime: DateTime!
  epoch: DateTime!
  hash: ID!
  height: BigInt!
  id: ID!
  minerKeys: [MinerKey!]
  parent: Block
  parentHash: String
  payloadHash: String!

  """The proof of work hash."""
  powHash: String!
  predicate: String!
  transactions(after: String, before: String, first: Int, last: Int): BlockTransactionsConnection!
}

type BlockTransactionsConnection {
  edges: [BlockTransactionsConnectionEdge!]!
  pageInfo: PageInfo!
  totalCount: Int!
}

type BlockTransactionsConnectionEdge {
  cursor: String!
  node: Transaction!
}

"""An account on a certain chain on a certain module, such as coin."""
type ChainModuleAccount implements Node {
  accountName: String!
  balance: Float!
  chainId: ID!
  guard: Guard!
  id: ID!
  moduleName: String!
  transactions(after: String, before: String, first: Int, last: Int): ChainModuleAccountTransactionsConnection!
  transfers(after: String, before: String, first: Int, last: Int): ChainModuleAccountTransfersConnection!
}

type ChainModuleAccountTransactionsConnection {
  edges: [ChainModuleAccountTransactionsConnectionEdge!]!
  pageInfo: PageInfo!
  totalCount: Int!
}

type ChainModuleAccountTransactionsConnectionEdge {
  cursor: String!
  node: Transaction!
}

type ChainModuleAccountTransfersConnection {
  edges: [ChainModuleAccountTransfersConnectionEdge!]!
  pageInfo: PageInfo!
  totalCount: Int!
}

type ChainModuleAccountTransfersConnectionEdge {
  cursor: String!
  node: Transfer!
}

"""
A date-time string at UTC, such as 2007-12-03T10:15:30Z, compliant with the `date-time` format outlined in section 5.6 of the RFC 3339 profile of the ISO 8601 standard for representation of dates and times using the Gregorian calendar.
"""
scalar DateTime

"""Floats that will have a value of 0 or more."""
scalar Decimal

"""A record of an execution of a function on a smart contract."""
type Event implements Node {
  block: Block!
  chainId: BigInt!

  """The block height of this event."""
  height: BigInt!
  id: ID!
  moduleName: String!
  name: String!

  """
  The order index of this event, in the case that there are multiple events.
  """
  orderIndex: BigInt!
  parameterText: String!

  """The module name and the event name combined."""
  qualifiedName: String!
  requestKey: String!
  transaction: Transaction
}

"""General information about the graph and chainweb-data."""
type GraphConfiguration {
  """
  The maximum confirmation depth configured in the environment variables.
  """
  maximumConfirmationDepth: Int!

  """The minimum block height that is available in the graph."""
  minimumBlockHeight: BigInt
}

"""Access rule for a certain smart contract or account."""
type Guard {
  keys: [String!]!
  predicate: String!
}

"""The public key of the miner that solved a block."""
type MinerKey implements Node {
  block: Block!
  blockHash: String!
  id: ID!
  key: String!
}

"""An account on a certain module, such as coin."""
type ModuleAccount implements Node {
  accountName: String!
  chainAccounts: [ChainModuleAccount!]!
  id: ID!
  moduleName: String!
  totalBalance: Decimal!
  transactions(after: String, before: String, first: Int, last: Int): ModuleAccountTransactionsConnection!
  transfers(after: String, before: String, first: Int, last: Int): ModuleAccountTransfersConnection!
}

type ModuleAccountTransactionsConnection {
  edges: [ModuleAccountTransactionsConnectionEdge!]!
  pageInfo: PageInfo!
  totalCount: Int!
}

type ModuleAccountTransactionsConnectionEdge {
  cursor: String!
  node: Transaction!
}

type ModuleAccountTransfersConnection {
  edges: [ModuleAccountTransfersConnectionEdge!]!
  pageInfo: PageInfo!
  totalCount: Int!
}

type ModuleAccountTransfersConnectionEdge {
  cursor: String!
  node: Transfer!
}

interface Node {
  id: ID!
}

input PactQuery {
  chainId: String!
  code: String!
  data: [PactQueryData!]
}

input PactQueryData {
  key: String!
  value: String!
}

input PactTransaction {
  cmd: String!
  hash: String
  sigs: [String!]
}

type PageInfo {
  endCursor: String
  hasNextPage: Boolean!
  hasPreviousPage: Boolean!
  startCursor: String
}

"""Floats that will have a value greater than 0."""
scalar PositiveFloat

type Query {
  """Find an account by its name and its module, such as coin."""
  account(accountName: String!, moduleName: String!): ModuleAccount

  """Find a block by its hash."""
  block(hash: String!): Block

  """Find all blocks from a given height."""
  blocksFromHeight(chainIds: [String!], startHeight: Int!): [Block!]!

  """
  Find an account by its name and its module, such as coin, on a specific chain.
  """
  chainAccount(accountName: String!, chainId: String!, moduleName: String!): ChainModuleAccount
<<<<<<< HEAD

  """Find all completed blocks from a given height."""
  completedBlockHeights(chainIds: [String!], completedHeights: Boolean, heightCount: Int): [Block!]!

  """Estimate the gas limit for a transaction."""
=======
  completedBlockHeights(chainIds: [String!] = ["0", "1", "2", "3", "4", "5", "6", "7", "8", "9", "10", "11", "12", "13", "14", "15", "16", "17", "18", "19"], completedHeights: Boolean = false, heightCount: Int = 3): [Block!]!
>>>>>>> 616353b5
  gasLimitEstimate(transaction: PactTransaction!): Int!

  """Estimate the gas limit for a list of transactions."""
  gasLimitEstimates(transactions: [PactTransaction!]!): [Int!]!

  """Get the configuration of the graph."""
  graphConfiguration: GraphConfiguration!

  """Get the height of the latest block."""
  lastBlockHeight: BigInt
  node(id: ID!): Node
  nodes(ids: [ID!]!): [Node]!

  """Send a list of raw pact queries."""
  pactQueries(pactQuery: [PactQuery!]!): [String!]!

  """Send a raw pact query."""
  pactQuery(pactQuery: PactQuery!): String!

  """Find transactions."""
  transactions(accountName: String, after: String, before: String, blockHash: String, chainId: String, first: Int, last: Int, moduleName: String, requestKey: String): QueryTransactionsConnection!

  """Find all transactions by a given public key."""
  transactionsByPublicKey(after: String, before: String, first: Int, last: Int, publicKey: String!): QueryTransactionsByPublicKeyConnection!

  """Find transfers."""
  transfers(accountName: String, after: String, before: String, chainId: String, first: Int, last: Int, moduleName: String): QueryTransfersConnection!
}

type QueryTransactionsByPublicKeyConnection {
  edges: [QueryTransactionsByPublicKeyConnectionEdge!]!
  pageInfo: PageInfo!
  totalCount: Int!
}

type QueryTransactionsByPublicKeyConnectionEdge {
  cursor: String!
  node: Transaction!
}

type QueryTransactionsConnection {
  edges: [QueryTransactionsConnectionEdge!]!
  pageInfo: PageInfo!
  totalCount: Int!
}

type QueryTransactionsConnectionEdge {
  cursor: String!
  node: Transaction!
}

type QueryTransfersConnection {
  edges: [QueryTransfersConnectionEdge!]!
  pageInfo: PageInfo!
  totalCount: Int!
}

type QueryTransfersConnectionEdge {
  cursor: String!
  node: Transfer!
}

"""Information about a public key that can sign transactions."""
type Signer implements Node {
  address: String
  capabilities: String
  id: ID!
  orderIndex: Int!
  publicKey: String!
  requestKey: String!

  """The signature scheme that was used to sign."""
  scheme: String
  signature: String!
}

type Subscription {
  """Subscribe to new events."""
  event(eventName: String!): [Event!]

  """Subscribe to new blocks."""
  newBlocks(chainIds: [Int!]): [Block!]

  """
  Subscribe to a request key to wait for the related transaction to appear.
  """
  transaction(requestKey: String!): Transaction
}

"""A request to execute a smart contract function."""
type Transaction implements Node {
  """The JSON stringified error message if the transaction failed."""
  badResult: String
  block: Block
  chainId: BigInt!

  """The PACT code that is executed."""
  code: String!

  """
  The JSON stringified continuation in the case that it is a continuation.
  """
  continuation: String
  creationTime: DateTime!

  """The JSON stringified data that is related to the request."""
  data: String
  eventCount: BigInt
  events: [Event!]
  gas: BigInt!
  gasLimit: BigInt!
  gasPrice: Float!

  """The JSON stringified result if the transaction was successful."""
  goodResult: String

  """The block height."""
  height: BigInt!
  id: ID!
  logs: String
  metadata: String
  nonce: String
  pactId: String
  proof: String
  requestKey: String!
  rollback: Boolean
  senderAccount: String
  signers: [Signer!]

  """The step number in the case that transactions are chained."""
  step: BigInt
  transactionId: BigInt
  transfers: [Transfer!]
  ttl: BigInt!
}

"""A transfer of funds from a fungible between two accounts."""
type Transfer implements Node {
  amount: Decimal!
  blockHash: String!
  blocks: [Block!]!
  chainId: BigInt!

  """The transfer that is the counterparty of this transfer."""
  crossChainTransfer: Transfer
  height: BigInt!
  id: ID!
  moduleHash: String!
  moduleName: String!

  """
  The order of the transfer in the case that there are chained Transfers.
  """
  orderIndex: BigInt!
  receiverAccount: String!
  requestKey: String!
  senderAccount: String!

  """The transaction that initiated this transfer."""
  transaction: Transaction
}<|MERGE_RESOLUTION|>--- conflicted
+++ resolved
@@ -3,11 +3,15 @@
 """
 scalar BigInt
 
-"""A unit of information that stores a set of verified transactions."""
+"""
+A unit of information that stores a set of verified transactions.
+"""
 type Block implements Node {
   chainId: BigInt!
 
-  """The number of blocks that confirm this block."""
+  """
+  The number of blocks that confirm this block.
+  """
   confirmationDepth: Int!
   creationTime: DateTime!
   epoch: DateTime!
@@ -19,10 +23,17 @@
   parentHash: String
   payloadHash: String!
 
-  """The proof of work hash."""
+  """
+  The proof of work hash.
+  """
   powHash: String!
   predicate: String!
-  transactions(after: String, before: String, first: Int, last: Int): BlockTransactionsConnection!
+  transactions(
+    after: String
+    before: String
+    first: Int
+    last: Int
+  ): BlockTransactionsConnection!
 }
 
 type BlockTransactionsConnection {
@@ -36,7 +47,9 @@
   node: Transaction!
 }
 
-"""An account on a certain chain on a certain module, such as coin."""
+"""
+An account on a certain chain on a certain module, such as coin.
+"""
 type ChainModuleAccount implements Node {
   accountName: String!
   balance: Float!
@@ -44,8 +57,18 @@
   guard: Guard!
   id: ID!
   moduleName: String!
-  transactions(after: String, before: String, first: Int, last: Int): ChainModuleAccountTransactionsConnection!
-  transfers(after: String, before: String, first: Int, last: Int): ChainModuleAccountTransfersConnection!
+  transactions(
+    after: String
+    before: String
+    first: Int
+    last: Int
+  ): ChainModuleAccountTransactionsConnection!
+  transfers(
+    after: String
+    before: String
+    first: Int
+    last: Int
+  ): ChainModuleAccountTransfersConnection!
 }
 
 type ChainModuleAccountTransactionsConnection {
@@ -75,15 +98,21 @@
 """
 scalar DateTime
 
-"""Floats that will have a value of 0 or more."""
+"""
+Floats that will have a value of 0 or more.
+"""
 scalar Decimal
 
-"""A record of an execution of a function on a smart contract."""
+"""
+A record of an execution of a function on a smart contract.
+"""
 type Event implements Node {
   block: Block!
   chainId: BigInt!
 
-  """The block height of this event."""
+  """
+  The block height of this event.
+  """
   height: BigInt!
   id: ID!
   moduleName: String!
@@ -95,30 +124,40 @@
   orderIndex: BigInt!
   parameterText: String!
 
-  """The module name and the event name combined."""
+  """
+  The module name and the event name combined.
+  """
   qualifiedName: String!
   requestKey: String!
   transaction: Transaction
 }
 
-"""General information about the graph and chainweb-data."""
+"""
+General information about the graph and chainweb-data.
+"""
 type GraphConfiguration {
   """
   The maximum confirmation depth configured in the environment variables.
   """
   maximumConfirmationDepth: Int!
 
-  """The minimum block height that is available in the graph."""
+  """
+  The minimum block height that is available in the graph.
+  """
   minimumBlockHeight: BigInt
 }
 
-"""Access rule for a certain smart contract or account."""
+"""
+Access rule for a certain smart contract or account.
+"""
 type Guard {
   keys: [String!]!
   predicate: String!
 }
 
-"""The public key of the miner that solved a block."""
+"""
+The public key of the miner that solved a block.
+"""
 type MinerKey implements Node {
   block: Block!
   blockHash: String!
@@ -126,15 +165,27 @@
   key: String!
 }
 
-"""An account on a certain module, such as coin."""
+"""
+An account on a certain module, such as coin.
+"""
 type ModuleAccount implements Node {
   accountName: String!
   chainAccounts: [ChainModuleAccount!]!
   id: ID!
   moduleName: String!
   totalBalance: Decimal!
-  transactions(after: String, before: String, first: Int, last: Int): ModuleAccountTransactionsConnection!
-  transfers(after: String, before: String, first: Int, last: Int): ModuleAccountTransfersConnection!
+  transactions(
+    after: String
+    before: String
+    first: Int
+    last: Int
+  ): ModuleAccountTransactionsConnection!
+  transfers(
+    after: String
+    before: String
+    first: Int
+    last: Int
+  ): ModuleAccountTransfersConnection!
 }
 
 type ModuleAccountTransactionsConnection {
@@ -187,59 +238,115 @@
   startCursor: String
 }
 
-"""Floats that will have a value greater than 0."""
+"""
+Floats that will have a value greater than 0.
+"""
 scalar PositiveFloat
 
 type Query {
-  """Find an account by its name and its module, such as coin."""
+  """
+  Find an account by its name and its module, such as coin.
+  """
   account(accountName: String!, moduleName: String!): ModuleAccount
 
-  """Find a block by its hash."""
+  """
+  Find a block by its hash.
+  """
   block(hash: String!): Block
 
-  """Find all blocks from a given height."""
+  """
+  Find all blocks from a given height.
+  """
   blocksFromHeight(chainIds: [String!], startHeight: Int!): [Block!]!
 
   """
   Find an account by its name and its module, such as coin, on a specific chain.
   """
-  chainAccount(accountName: String!, chainId: String!, moduleName: String!): ChainModuleAccount
-<<<<<<< HEAD
-
-  """Find all completed blocks from a given height."""
-  completedBlockHeights(chainIds: [String!], completedHeights: Boolean, heightCount: Int): [Block!]!
-
-  """Estimate the gas limit for a transaction."""
-=======
-  completedBlockHeights(chainIds: [String!] = ["0", "1", "2", "3", "4", "5", "6", "7", "8", "9", "10", "11", "12", "13", "14", "15", "16", "17", "18", "19"], completedHeights: Boolean = false, heightCount: Int = 3): [Block!]!
->>>>>>> 616353b5
+  chainAccount(
+    accountName: String!
+    chainId: String!
+    moduleName: String!
+  ): ChainModuleAccount
+
+  """
+  Find all completed blocks from a given height.
+  """
+  completedBlockHeights(
+    chainIds: [String!]
+    completedHeights: Boolean
+    heightCount: Int
+  ): [Block!]!
+
+  """
+  Estimate the gas limit for a transaction.
+  """
   gasLimitEstimate(transaction: PactTransaction!): Int!
 
-  """Estimate the gas limit for a list of transactions."""
+  """
+  Estimate the gas limit for a list of transactions.
+  """
   gasLimitEstimates(transactions: [PactTransaction!]!): [Int!]!
 
-  """Get the configuration of the graph."""
+  """
+  Get the configuration of the graph.
+  """
   graphConfiguration: GraphConfiguration!
 
-  """Get the height of the latest block."""
+  """
+  Get the height of the latest block.
+  """
   lastBlockHeight: BigInt
   node(id: ID!): Node
   nodes(ids: [ID!]!): [Node]!
 
-  """Send a list of raw pact queries."""
+  """
+  Send a list of raw pact queries.
+  """
   pactQueries(pactQuery: [PactQuery!]!): [String!]!
 
-  """Send a raw pact query."""
+  """
+  Send a raw pact query.
+  """
   pactQuery(pactQuery: PactQuery!): String!
 
-  """Find transactions."""
-  transactions(accountName: String, after: String, before: String, blockHash: String, chainId: String, first: Int, last: Int, moduleName: String, requestKey: String): QueryTransactionsConnection!
-
-  """Find all transactions by a given public key."""
-  transactionsByPublicKey(after: String, before: String, first: Int, last: Int, publicKey: String!): QueryTransactionsByPublicKeyConnection!
-
-  """Find transfers."""
-  transfers(accountName: String, after: String, before: String, chainId: String, first: Int, last: Int, moduleName: String): QueryTransfersConnection!
+  """
+  Find transactions.
+  """
+  transactions(
+    accountName: String
+    after: String
+    before: String
+    blockHash: String
+    chainId: String
+    first: Int
+    last: Int
+    moduleName: String
+    requestKey: String
+  ): QueryTransactionsConnection!
+
+  """
+  Find all transactions by a given public key.
+  """
+  transactionsByPublicKey(
+    after: String
+    before: String
+    first: Int
+    last: Int
+    publicKey: String!
+  ): QueryTransactionsByPublicKeyConnection!
+
+  """
+  Find transfers.
+  """
+  transfers(
+    accountName: String
+    after: String
+    before: String
+    chainId: String
+    first: Int
+    last: Int
+    moduleName: String
+  ): QueryTransfersConnection!
 }
 
 type QueryTransactionsByPublicKeyConnection {
@@ -275,7 +382,9 @@
   node: Transfer!
 }
 
-"""Information about a public key that can sign transactions."""
+"""
+Information about a public key that can sign transactions.
+"""
 type Signer implements Node {
   address: String
   capabilities: String
@@ -284,16 +393,22 @@
   publicKey: String!
   requestKey: String!
 
-  """The signature scheme that was used to sign."""
+  """
+  The signature scheme that was used to sign.
+  """
   scheme: String
   signature: String!
 }
 
 type Subscription {
-  """Subscribe to new events."""
+  """
+  Subscribe to new events.
+  """
   event(eventName: String!): [Event!]
 
-  """Subscribe to new blocks."""
+  """
+  Subscribe to new blocks.
+  """
   newBlocks(chainIds: [Int!]): [Block!]
 
   """
@@ -302,14 +417,20 @@
   transaction(requestKey: String!): Transaction
 }
 
-"""A request to execute a smart contract function."""
+"""
+A request to execute a smart contract function.
+"""
 type Transaction implements Node {
-  """The JSON stringified error message if the transaction failed."""
+  """
+  The JSON stringified error message if the transaction failed.
+  """
   badResult: String
   block: Block
   chainId: BigInt!
 
-  """The PACT code that is executed."""
+  """
+  The PACT code that is executed.
+  """
   code: String!
 
   """
@@ -318,7 +439,9 @@
   continuation: String
   creationTime: DateTime!
 
-  """The JSON stringified data that is related to the request."""
+  """
+  The JSON stringified data that is related to the request.
+  """
   data: String
   eventCount: BigInt
   events: [Event!]
@@ -326,10 +449,14 @@
   gasLimit: BigInt!
   gasPrice: Float!
 
-  """The JSON stringified result if the transaction was successful."""
+  """
+  The JSON stringified result if the transaction was successful.
+  """
   goodResult: String
 
-  """The block height."""
+  """
+  The block height.
+  """
   height: BigInt!
   id: ID!
   logs: String
@@ -342,21 +469,27 @@
   senderAccount: String
   signers: [Signer!]
 
-  """The step number in the case that transactions are chained."""
+  """
+  The step number in the case that transactions are chained.
+  """
   step: BigInt
   transactionId: BigInt
   transfers: [Transfer!]
   ttl: BigInt!
 }
 
-"""A transfer of funds from a fungible between two accounts."""
+"""
+A transfer of funds from a fungible between two accounts.
+"""
 type Transfer implements Node {
   amount: Decimal!
   blockHash: String!
   blocks: [Block!]!
   chainId: BigInt!
 
-  """The transfer that is the counterparty of this transfer."""
+  """
+  The transfer that is the counterparty of this transfer.
+  """
   crossChainTransfer: Transfer
   height: BigInt!
   id: ID!
@@ -371,6 +504,8 @@
   requestKey: String!
   senderAccount: String!
 
-  """The transaction that initiated this transfer."""
+  """
+  The transaction that initiated this transfer.
+  """
   transaction: Transaction
 }