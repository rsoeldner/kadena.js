{
  "extends": "./node_modules/@kadena-dev/heft-rig/profiles/default/tsconfig-base.json",
  "compilerOptions": {
<<<<<<< HEAD
    "target": "es5",
=======
    "types": ["node"],
    "target": "ES2020",
>>>>>>> 97b7ae1a
    "lib": ["dom", "dom.iterable", "esnext"],
    "allowJs": true,
    "skipLibCheck": true,
    "strict": true,
    "forceConsistentCasingInFileNames": true,
    "noEmit": true,
    "incremental": true,
    "moduleResolution": "node",
    "resolveJsonModule": true,
    "isolatedModules": true,
    "declaration": false, // fixes pnpm issue: https://github.com/microsoft/TypeScript/issues/42873
    "declarationMap": false,
    "jsx": "preserve",
    "paths": {
      "@/*": ["./src/*"]
    }
  },
  "exclude": ["node_modules"]
}<|MERGE_RESOLUTION|>--- conflicted
+++ resolved
@@ -1,12 +1,8 @@
 {
   "extends": "./node_modules/@kadena-dev/heft-rig/profiles/default/tsconfig-base.json",
   "compilerOptions": {
-<<<<<<< HEAD
-    "target": "es5",
-=======
     "types": ["node"],
     "target": "ES2020",
->>>>>>> 97b7ae1a
     "lib": ["dom", "dom.iterable", "esnext"],
     "allowJs": true,
     "skipLibCheck": true,
