{
  "extends": "./node_modules/@kadena-dev/heft-rig/profiles/default/tsconfig-base.json",
  "compilerOptions": {
    "types": [
      "heft-jest",
      "jest",
      "node",
      "@testing-library/jest-dom",
      ".kadena/pactjs-generated"
    ],
    "target": "ES2020",
    "lib": ["dom", "dom.iterable", "esnext"],
    "skipLibCheck": true,
    "noEmit": true,
    "incremental": true,
    "moduleResolution": "node",
    "resolveJsonModule": true,
    "isolatedModules": true,
    "declaration": false, // fixes pnpm issue: https://github.com/microsoft/TypeScript/issues/42873
    "declarationMap": false,
    "jsx": "preserve",
    "paths": {
      "@/*": [
        "./src/*"
      ],
      "@stitches/react": [
        "./node_modules/@stitches/react"
      ]
    },
    "allowJs": true
  },
<<<<<<< HEAD
  "include": [
    "src/**/*.ts",
    "src/**/*.tsx"
  ],
  "exclude": [
    "node_modules"
  ]
=======
  "exclude": ["node_modules", "**/*.spec.ts", "**/*.spec.tsx"]
>>>>>>> ea94e9a9
}<|MERGE_RESOLUTION|>--- conflicted
+++ resolved
@@ -29,7 +29,6 @@
     },
     "allowJs": true
   },
-<<<<<<< HEAD
   "include": [
     "src/**/*.ts",
     "src/**/*.tsx"
@@ -37,7 +36,4 @@
   "exclude": [
     "node_modules"
   ]
-=======
-  "exclude": ["node_modules", "**/*.spec.ts", "**/*.spec.tsx"]
->>>>>>> ea94e9a9
 }