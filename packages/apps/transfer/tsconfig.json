--- conflicted
+++ resolved
@@ -23,13 +23,5 @@
     },
     "allowJs": true
   },
-<<<<<<< HEAD
-  "exclude": ["node_modules"]
-=======
-  "exclude": [
-    "node_modules",
-    "**/*.spec.ts",
-    "**/*.spec.tsx",
-  ]
->>>>>>> fc75b2e1
+  "exclude": ["node_modules", "**/*.spec.ts", "**/*.spec.tsx"]
 }