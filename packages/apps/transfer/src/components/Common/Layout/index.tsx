import { Header } from './partials';
import {
  footerStyle,
  gridItemCollapsedSidebarStyle,
  gridItemMainStyle,
  gridItemMenuStyle,
  gridItemMiniMenuStyle,
  gridStyle,
  headerStyle,
} from './styles.css';

import { WalletConnectButton } from '@/components/Global';
import routes from '@/constants/routes';
import { KLogoComponent } from '@/resources/svg/generated';
import useTranslation from 'next-translate/useTranslation';
import React, { type ReactNode, FC } from 'react';
import { IconButton } from '@kadena/react-ui';
import { SystemIcons } from '@kadena/react-components';
import Footer from '@/components/Common/Layout/partials/Footer/Footer';

interface IProps {
  children?: ReactNode;
}

export const Layout: FC<IProps> = ({ children }: IProps) => {
  const { t } = useTranslation('common');

  const menu = [
    {
      title: t('Home'),
      href: routes.HOME,
    },
    {
      title: t('Tracker'),
      href: routes.CROSS_CHAIN_TRANSFER_TRACKER,
    },
    {
      title: t('Finisher'),
      href: routes.CROSS_CHAIN_TRANSFER_FINISHER,
    },
    {
      title: t('Transactions'),
      href: routes.ACCOUNT_TRANSACTIONS,
    },
    {
      title: t('Explorer'),
      href: routes.MODULE_EXPLORER,
    },
  ];
  return (
<<<<<<< HEAD
    <StyledLayout data-testid={'layout-container'} className="layout">
      <Header
        logo={<KLogoComponent width={32} height={32} />}
        appTitle={t('Developer Tools')}
        menu={menu}
        rightPanel={<WalletConnectButton />}
      />
      <main>{children}</main>
      <Footer />
    </StyledLayout>
=======
    <div>
      <header className={headerStyle}>
        <Header
          logo={<KLogoComponent width={32} height={32} />}
          appTitle={t('Developer Tools')}
          menu={menu}
          rightPanel={<WalletConnectButton />}
        />
      </header>
      <div className={gridStyle}>
        <nav className={gridItemMiniMenuStyle}></nav>
        <nav className={gridItemMenuStyle}></nav>
        <main className={gridItemMainStyle}>{children}</main>
        <aside className={gridItemCollapsedSidebarStyle}></aside>
      </div>
      <footer className={footerStyle}></footer>
    </div>
>>>>>>> 0c32865e
  );
};

export default Layout;<|MERGE_RESOLUTION|>--- conflicted
+++ resolved
@@ -48,18 +48,6 @@
     },
   ];
   return (
-<<<<<<< HEAD
-    <StyledLayout data-testid={'layout-container'} className="layout">
-      <Header
-        logo={<KLogoComponent width={32} height={32} />}
-        appTitle={t('Developer Tools')}
-        menu={menu}
-        rightPanel={<WalletConnectButton />}
-      />
-      <main>{children}</main>
-      <Footer />
-    </StyledLayout>
-=======
     <div>
       <header className={headerStyle}>
         <Header
@@ -77,7 +65,6 @@
       </div>
       <footer className={footerStyle}></footer>
     </div>
->>>>>>> 0c32865e
   );
 };
 
