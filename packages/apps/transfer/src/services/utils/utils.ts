import { ChainId } from '@kadena/types';

<<<<<<< HEAD
export const generateApiHost = (
  server: string,
  networkId: string,
  chainId: string,
): string =>
  `https://${server}/chainweb/0.0/${networkId}/chain/${chainId}/pact`;

export const convertIntToChainId = (value: number): ChainId =>
  value.toString() as ChainId;
=======
export const convertIntToChainId = (value: number): ChainId => {
  return value.toString() as ChainId;
};
>>>>>>> f68e9622

export const validateRequestKey = (key: string): string | undefined => {
  if (key.length === 43) {
    return key;
  }

  if (key.length === 44 && key[43] === '=') {
    return key.slice(0, 43);
  }

  return undefined;
};<|MERGE_RESOLUTION|>--- conflicted
+++ resolved
@@ -1,20 +1,8 @@
 import { ChainId } from '@kadena/types';
 
-<<<<<<< HEAD
-export const generateApiHost = (
-  server: string,
-  networkId: string,
-  chainId: string,
-): string =>
-  `https://${server}/chainweb/0.0/${networkId}/chain/${chainId}/pact`;
-
-export const convertIntToChainId = (value: number): ChainId =>
-  value.toString() as ChainId;
-=======
 export const convertIntToChainId = (value: number): ChainId => {
   return value.toString() as ChainId;
 };
->>>>>>> f68e9622
 
 export const validateRequestKey = (key: string): string | undefined => {
   if (key.length === 43) {
