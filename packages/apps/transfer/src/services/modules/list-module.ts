--- conflicted
+++ resolved
@@ -2,19 +2,15 @@
 import { createExp } from '@kadena/pactjs';
 import { ChainId } from '@kadena/types';
 
-<<<<<<< HEAD
 import {
   getKadenaConstantByNetwork,
   kadenaConstants,
   Network,
 } from '@/constants/kadena';
 import { chainNetwork } from '@/constants/network';
-=======
-import { kadenaConstants } from '@/constants/kadena';
 import Debug from 'debug';
 
 const debug = Debug('kadena-transfer:services:list-module');
->>>>>>> 3939979a
 
 export interface IModulesResult {
   status?: string;
@@ -28,14 +24,8 @@
   gasPrice: number = kadenaConstants.GAS_PRICE,
   gasLimit: number = kadenaConstants.GAS_LIMIT,
   ttl: number = kadenaConstants.API_TTL,
-<<<<<<< HEAD
 ): Promise<IModulesResult> => {
-=======
-): Promise<unknown> => {
   debug(listModules.name);
-
-  // 1 - Create a new PactCommand
->>>>>>> 3939979a
   const pactCommand = new PactCommand();
 
   pactCommand.code = createExp('list-modules');
