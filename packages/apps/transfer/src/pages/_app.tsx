import '@/resources/styles/globals.css';

import { Layout } from '@/components/Common';
<<<<<<< HEAD
import type { NextPage } from 'next';
import type { AppProps } from 'next/app';
import type { FC, ReactElement, ReactNode } from 'react';
import React from 'react';

// @see; https://nextjs.org/docs/pages/building-your-application/routing/pages-and-layouts#with-typescript
export type NextPageWithLayout<P = {}, IP = P> = NextPage<P, IP> & {
  getLayout?: (page: ReactElement) => ReactNode;
};

type AppPropsWithLayout = AppProps & {
  Component: NextPageWithLayout;
};

const App: FC<AppPropsWithLayout> = ({
  Component,
  pageProps,
}: AppPropsWithLayout) => {
  // Use the layout defined at the page level, if available
  const getLayout = Component.getLayout || ((page) => <Layout>{page}</Layout>);

  return getLayout(<Component {...pageProps} />);
};
=======
import { AppContextProvider } from '@/context/app-context';
import type { AppProps } from 'next/app';
import React, { FC } from 'react';

const App: FC<AppProps> = ({ Component, pageProps }: AppProps) => (
  <AppContextProvider>
    <Layout>
      <Component {...pageProps} />
    </Layout>
  </AppContextProvider>
);
>>>>>>> 805b0138

export default App;<|MERGE_RESOLUTION|>--- conflicted
+++ resolved
@@ -1,7 +1,7 @@
 import '@/resources/styles/globals.css';
 
 import { Layout } from '@/components/Common';
-<<<<<<< HEAD
+import { AppContextProvider } from '@/context/app-context';
 import type { NextPage } from 'next';
 import type { AppProps } from 'next/app';
 import type { FC, ReactElement, ReactNode } from 'react';
@@ -21,22 +21,15 @@
   pageProps,
 }: AppPropsWithLayout) => {
   // Use the layout defined at the page level, if available
-  const getLayout = Component.getLayout || ((page) => <Layout>{page}</Layout>);
+  const getLayout =
+    Component.getLayout ||
+    ((page) => (
+      <AppContextProvider>
+        <Layout>{page}</Layout>
+      </AppContextProvider>
+    ));
 
   return getLayout(<Component {...pageProps} />);
 };
-=======
-import { AppContextProvider } from '@/context/app-context';
-import type { AppProps } from 'next/app';
-import React, { FC } from 'react';
-
-const App: FC<AppProps> = ({ Component, pageProps }: AppProps) => (
-  <AppContextProvider>
-    <Layout>
-      <Component {...pageProps} />
-    </Layout>
-  </AppContextProvider>
-);
->>>>>>> 805b0138
 
 export default App;