--- conflicted
+++ resolved
@@ -30,14 +30,11 @@
 } from '@/services/modules/list-module';
 import { convertIntToChainId } from '@/services/utils/utils';
 import useTranslation from 'next-translate/useTranslation';
+import Debug from 'debug';
 import React, { FC, SyntheticEvent, useEffect, useMemo, useState } from 'react';
 
-<<<<<<< HEAD
 const ModuleExplorer: FC = () => {
-=======
-const GetCode: FC = () => {
-  const debug = Debug('kadena-transfer:pages:transfer:account-transactions');
->>>>>>> 3939979a
+  const debug = Debug('kadena-transfer:pages:transfer:module-explorer');
   const { t } = useTranslation('common');
   const [moduleName, setModuleName] = useState<string>('');
   const [moduleSearch, setModuleSearch] = useState<string>('');
