--- conflicted
+++ resolved
@@ -1,14 +1,13 @@
 import { IPollResponse } from '@kadena/chainweb-node-client';
 import { ContCommand } from '@kadena/client';
-<<<<<<< HEAD
-import { Button, ProductIcon, TextField, TrackerCard } from '@kadena/react-ui';
-
-import MainLayout from '@/components/Common/Layout/MainLayout';
-=======
-import { Breadcrumbs, Button, TextField } from '@kadena/react-ui';
-
-import { DetailCard } from '@/components/Global/DetailsCard';
->>>>>>> 02586e1a
+import {
+  Breadcrumbs,
+  Button,
+  ProductIcon,
+  TextField,
+  TrackerCard,
+} from '@kadena/react-ui';
+
 import { getKadenaConstantByNetwork } from '@/constants/kadena';
 import { chainNetwork } from '@/constants/network';
 import { useAppContext } from '@/context/app-context';
