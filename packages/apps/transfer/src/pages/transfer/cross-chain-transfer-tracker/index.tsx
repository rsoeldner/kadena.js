import {
  Button,
  Heading,
  SystemIcons,
  TextField,
} from '@kadena/react-components';

import {
  StyledInfoItem,
  StyledInfoItemLine,
  StyledInfoItemTitle,
  StyledInfoTitle,
} from '../cross-chain-transfer-finisher/styles';

import MainLayout from '@/components/Common/Layout/MainLayout';
import { useAppContext } from '@/context/app-context';
import { useDidUpdateEffect } from '@/hooks';
import {
  StyledAccountForm,
  StyledForm,
  StyledFormButton,
  StyledInfoBox,
  StyledMainContent,
} from '@/pages/transfer/cross-chain-transfer-tracker/styles';
import {
  getTransferStatus,
  IStatusData,
} from '@/services/transfer-tracker/get-transfer-status';
import { useRouter } from 'next/router';
import useTranslation from 'next-translate/useTranslation';
import React, { FC, useEffect, useState } from 'react';
<<<<<<< HEAD
import { DetailCard } from '@/components/Global/DetailsCard';
import {
  FromIconActive,
  ReceiverIconActive,
  ReceiverIconInactive,
} from '@/resources/svg/generated';
import { useDidUpdateEffect } from '@/hooks';
=======
>>>>>>> 173afbd8

const CrossChainTransferTracker: FC = () => {
  const { network } = useAppContext();
  const router = useRouter();

  const { t } = useTranslation('common');
  const [requestKey, setRequestKey] =
    useState<string>(router.query.reqKey as string) || '';
  const [data, setData] = useState<IStatusData>({});

  useDidUpdateEffect(() => {
    if (!router.isReady) {
      return;
    }
    const { reqKey } = router.query;
    if (reqKey) {
      setRequestKey(reqKey as string);
    }
  }, [router.isReady]);

  useEffect(() => {
    setData({});
  }, [network]);

  const handleSubmit = async (
    e: React.FormEvent<HTMLFormElement>,
  ): Promise<void> => {
    e.preventDefault();

    router.query.reqKey = requestKey;
    await router.push(router);

    try {
      await getTransferStatus({
        requestKey,
        network: network,
        t,
        options: {
          onPoll: (status: IStatusData) => {
            console.log(status);
            setData(status);
          },
        },
      });
    } catch (error) {
      console.log(error);
    }
  };

  return (
    <MainLayout title={t('Track & trace transactions')}>
      <StyledMainContent>
        <StyledForm onSubmit={handleSubmit}>
          <StyledAccountForm>
            <Heading as="h5">Search Request</Heading>
            <TextField
              label={t('Request Key')}
              inputProps={{
                placeholder: t('Enter Request Key'),
                onChange: (e) =>
                  setRequestKey((e.target as HTMLInputElement).value),
                value: requestKey,
                leftPanel: SystemIcons.KeyIconFilled,
              }}
            />
          </StyledAccountForm>
          <StyledFormButton>
            <Button title={t('Search')}>
              {t('Search')}
              <SystemIcons.Magnify />
            </Button>
          </StyledFormButton>
        </StyledForm>

        {data.status ? (
          <StyledInfoBox>
            <StyledInfoTitle>{t('Transfer Information')}</StyledInfoTitle>

            {data.receiverAccount ? (
              <>
                <DetailCard
                  firstTitle={t('Sender')}
                  firstContent={data.senderAccount || ''}
                  secondTitle={t('Chain')}
                  secondContent={data.senderChain || ''}
                  icon={<FromIconActive />}
                />

                <StyledInfoItem>
                  <StyledInfoItemTitle>{t('Amount')}</StyledInfoItemTitle>
                  <StyledInfoItemLine>{` ${data.amount} ${t(
                    'KDA',
                  )}`}</StyledInfoItemLine>
                </StyledInfoItem>

                <StyledInfoItem>
                  <StyledInfoItemTitle>{t('Status')}</StyledInfoItemTitle>
                  <StyledInfoItemLine>{`${data.status} `}</StyledInfoItemLine>
                </StyledInfoItem>

                <StyledInfoItem>
                  <StyledInfoItemTitle>{t('Description')}</StyledInfoItemTitle>
                  <StyledInfoItemLine>{`${data.description} `}</StyledInfoItemLine>
                </StyledInfoItem>

                <DetailCard
                  firstTitle={t('Receiver')}
                  firstContent={data.receiverAccount || ''}
                  secondTitle={t('Chain')}
                  secondContent={data.receiverChain || ''}
                  icon={
                    data?.id === 3 ? (
                      <ReceiverIconActive />
                    ) : (
                      <ReceiverIconInactive />
                    )
                  }
                />
              </>
            ) : null}
          </StyledInfoBox>
        ) : null}
      </StyledMainContent>
    </MainLayout>
  );
};

export default CrossChainTransferTracker;<|MERGE_RESOLUTION|>--- conflicted
+++ resolved
@@ -13,6 +13,7 @@
 } from '../cross-chain-transfer-finisher/styles';
 
 import MainLayout from '@/components/Common/Layout/MainLayout';
+import { DetailCard } from '@/components/Global/DetailsCard';
 import { useAppContext } from '@/context/app-context';
 import { useDidUpdateEffect } from '@/hooks';
 import {
@@ -23,22 +24,17 @@
   StyledMainContent,
 } from '@/pages/transfer/cross-chain-transfer-tracker/styles';
 import {
+  FromIconActive,
+  ReceiverIconActive,
+  ReceiverIconInactive,
+} from '@/resources/svg/generated';
+import {
   getTransferStatus,
   IStatusData,
 } from '@/services/transfer-tracker/get-transfer-status';
 import { useRouter } from 'next/router';
 import useTranslation from 'next-translate/useTranslation';
 import React, { FC, useEffect, useState } from 'react';
-<<<<<<< HEAD
-import { DetailCard } from '@/components/Global/DetailsCard';
-import {
-  FromIconActive,
-  ReceiverIconActive,
-  ReceiverIconInactive,
-} from '@/resources/svg/generated';
-import { useDidUpdateEffect } from '@/hooks';
-=======
->>>>>>> 173afbd8
 
 const CrossChainTransferTracker: FC = () => {
   const { network } = useAppContext();
