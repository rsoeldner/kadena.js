import {
  Button,
  Heading,
  SystemIcons,
  TextField,
} from '@kadena/react-components';

import {
  StyledInfoItem,
  StyledInfoItemLine,
  StyledInfoItemTitle,
  StyledInfoTitle,
} from '../cross-chain-transfer-finisher/styles';

import MainLayout from '@/components/Common/Layout/MainLayout';
import { useAppContext } from '@/context/app-context';
import { useDidUpdateEffect } from '@/hooks';
import {
  StyledAccountForm,
  StyledForm,
  StyledFormButton,
  StyledInfoBox,
  StyledMainContent,
} from '@/pages/transfer/cross-chain-transfer-tracker/styles';
import {
  getTransferStatus,
  IStatusData,
} from '@/services/transfer-tracker/get-transfer-status';
import { useRouter } from 'next/router';
import useTranslation from 'next-translate/useTranslation';
import React, { FC, useEffect, useState } from 'react';

<<<<<<< HEAD
const CrossChainTransferTracker: FC = () => (
  <MainLayout title="Kadena Coin Transfer">
    <h3>TO DO: Cross Chain Transfer Tracker</h3>
  </MainLayout>
);
=======
const CrossChainTransferTracker: FC = () => {
  const { network } = useAppContext();
  const router = useRouter();

  const { t } = useTranslation('common');
  const [requestKey, setRequestKey] =
    useState<string>(router.query.reqKey as string) || '';
  const [data, setData] = useState<IStatusData>({});

  useDidUpdateEffect(() => {
    if (!router.isReady) {
      return;
    }
    const { reqKey } = router.query;
    if (reqKey) {
      setRequestKey(reqKey as string);
    }
  }, [router.isReady]);

  useEffect(() => {
    setData({});
  }, [network]);

  const handleSubmit = async (
    e: React.FormEvent<HTMLFormElement>,
  ): Promise<void> => {
    e.preventDefault();

    router.query.reqKey = requestKey;
    await router.push(router);

    try {
      await getTransferStatus({
        requestKey,
        network: network,
        t,
        options: {
          onPoll: (status: IStatusData) => {
            setData(status);
          },
        },
      });
    } catch (error) {
      console.log(error);
    }
  };

  return (
    <MainLayout title={t('Track & trace transactions')}>
      <StyledMainContent>
        <StyledForm onSubmit={handleSubmit}>
          <StyledAccountForm>
            <Heading as="h5">Search Request</Heading>
            <TextField
              label={t('Request Key')}
              inputProps={{
                placeholder: t('Enter Request Key'),
                onChange: (e) =>
                  setRequestKey((e.target as HTMLInputElement).value),
                value: requestKey,
                leftPanel: SystemIcons.KeyIconFilled,
              }}
            />
          </StyledAccountForm>
          <StyledFormButton>
            <Button title={t('Search')}>
              {t('Search')}
              <SystemIcons.Magnify />
            </Button>
          </StyledFormButton>
        </StyledForm>

        {data.status ? (
          <StyledInfoBox>
            <StyledInfoTitle>{t('Transfer Information')}</StyledInfoTitle>

            {data.receiverAccount ? (
              <>
                <StyledInfoItem>
                  <StyledInfoItemTitle>{t('Sender')}</StyledInfoItemTitle>
                  <StyledInfoItemLine>{`Chain: ${data.senderChain}`}</StyledInfoItemLine>
                  <StyledInfoItemLine>{`Account: ${data.senderAccount}`}</StyledInfoItemLine>
                </StyledInfoItem>

                <StyledInfoItem>
                  <StyledInfoItemTitle>{t('Receiver')}</StyledInfoItemTitle>
                  <StyledInfoItemLine>{`Chain: ${data.receiverChain}`}</StyledInfoItemLine>
                  <StyledInfoItemLine>{`Account: ${data.receiverAccount}`}</StyledInfoItemLine>
                </StyledInfoItem>

                <StyledInfoItem>
                  <StyledInfoItemTitle>{t('Amount')}</StyledInfoItemTitle>
                  <StyledInfoItemLine>{` ${data.amount} ${t(
                    'KDA',
                  )}`}</StyledInfoItemLine>
                </StyledInfoItem>
              </>
            ) : null}

            <StyledInfoItem>
              <StyledInfoItemTitle>{t('Status')}</StyledInfoItemTitle>
              <StyledInfoItemLine>{`${data.status} `}</StyledInfoItemLine>
            </StyledInfoItem>

            <StyledInfoItem>
              <StyledInfoItemTitle>{t('Description')}</StyledInfoItemTitle>
              <StyledInfoItemLine>{`${data.description} `}</StyledInfoItemLine>
            </StyledInfoItem>
          </StyledInfoBox>
        ) : null}
      </StyledMainContent>
    </MainLayout>
  );
};
>>>>>>> 173afbd8

export default CrossChainTransferTracker;<|MERGE_RESOLUTION|>--- conflicted
+++ resolved
@@ -30,13 +30,6 @@
 import useTranslation from 'next-translate/useTranslation';
 import React, { FC, useEffect, useState } from 'react';
 
-<<<<<<< HEAD
-const CrossChainTransferTracker: FC = () => (
-  <MainLayout title="Kadena Coin Transfer">
-    <h3>TO DO: Cross Chain Transfer Tracker</h3>
-  </MainLayout>
-);
-=======
 const CrossChainTransferTracker: FC = () => {
   const { network } = useAppContext();
   const router = useRouter();
@@ -151,6 +144,5 @@
     </MainLayout>
   );
 };
->>>>>>> 173afbd8
 
 export default CrossChainTransferTracker;