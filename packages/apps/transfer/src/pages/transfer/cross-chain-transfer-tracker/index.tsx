import {
  Breadcrumbs,
  Button,
  Heading,
  InputWrapperStatus,
  ProductIcon,
  SystemIcon,
  TextField,
  TrackerCard,
} from '@kadena/react-ui';

import {
  StyledInfoItem,
  StyledInfoItemLine,
  StyledInfoItemTitle,
  StyledInfoTitle,
} from '../cross-chain-transfer-finisher/styles';

<<<<<<< HEAD
import MainLayout from '@/components/Common/Layout/MainLayout';
=======
import { DetailCard } from '@/components/Global/DetailsCard';
>>>>>>> 02586e1a
import { useAppContext } from '@/context/app-context';
import { useDidUpdateEffect } from '@/hooks';
import {
  StyledAccountForm,
  StyledForm,
  StyledFormButton,
  StyledInfoBox,
  StyledMainContent,
} from '@/pages/transfer/cross-chain-transfer-tracker/styles';
import {
  getTransferStatus,
  IStatusData,
  StatusId,
} from '@/services/transfer-tracker/get-transfer-status';
import { validateRequestKey } from '@/services/utils/utils';
import Debug from 'debug';
import { useRouter } from 'next/router';
import useTranslation from 'next-translate/useTranslation';
import React, {
  ChangeEventHandler,
  FC,
  useCallback,
  useEffect,
  useState,
} from 'react';

const CrossChainTransferTracker: FC = () => {
  const { network } = useAppContext();
  const router = useRouter();

  const debug = Debug(
    'kadena-transfer:pages:transfer:cross-chain-transfer-tracker',
  );
  const { t } = useTranslation('common');
  const [requestKey, setRequestKey] = useState<string>(
    (router.query?.reqKey as string) || '',
  );
  const [data, setData] = useState<IStatusData>({});
  const [validRequestKey, setValidRequestKey] = useState<
    InputWrapperStatus | undefined
  >();
  const [txError, setTxError] = useState<string>('');

  useDidUpdateEffect(() => {
    if (!router.isReady) {
      return;
    }
    const { reqKey } = router.query;
    if (reqKey) {
      setRequestKey(reqKey as string);
    }
  }, [router.isReady]);

  useEffect(() => {
    setData({});
  }, [network]);

  const checkRequestKey = async (
    e: React.KeyboardEvent<HTMLInputElement>,
  ): Promise<void> => {
    e.preventDefault();
    debug(checkRequestKey.name);

    //Clear error message when user starts typing
    setTxError('');

    if (!requestKey) {
      setValidRequestKey(undefined);
      return;
    }

    if (validateRequestKey(requestKey) === undefined) {
      setValidRequestKey('negative');
      return;
    }
    setValidRequestKey(undefined);
    return;
  };

  const handleSubmit = async (
    e: React.FormEvent<HTMLFormElement>,
  ): Promise<void> => {
    e.preventDefault();
    debug(handleSubmit);

    router.query.reqKey = requestKey;
    await router.push(router);

    try {
      await getTransferStatus({
        requestKey,
        network: network,
        t,
        options: {
          onPoll: (status: IStatusData) => {
            setData(status);
            if (status.status === 'Error' && status.description) {
              //Set error message
              setTxError(status.description);
            }
          },
        },
      });
    } catch (error) {
      debug(error);
    }
  };

  const onRequestKeyChange = useCallback<ChangeEventHandler<HTMLInputElement>>(
    (e) => {
      setRequestKey(e.target.value);
    },
    [],
  );

  return (
    <div>
      <Breadcrumbs.Root>
        <Breadcrumbs.Item>{t('Transfer')}</Breadcrumbs.Item>
        <Breadcrumbs.Item>{t('Cross Chain Tracker')}</Breadcrumbs.Item>
      </Breadcrumbs.Root>
      <StyledMainContent>
        <StyledForm onSubmit={handleSubmit}>
          <StyledAccountForm>
            <Heading as="h5">Search Request</Heading>
            <TextField
              label={t('Request Key')}
              status={validRequestKey}
              // Only set helper text if there is no receiver account otherwise message will be displayed on side bar
              helperText={!data.receiverAccount ? txError : undefined}
              inputProps={{
                id: 'request-key-input',
                placeholder: t('Enter Request Key'),
                onChange: onRequestKeyChange,
                onKeyUp: checkRequestKey,
                value: requestKey,
                leftIcon: SystemIcon.KeyIconFilled,
              }}
            />
          </StyledAccountForm>
          <StyledFormButton>
            <Button.Root title={t('Search')}>
              {t('Search')}
              <SystemIcon.Magnify />
            </Button.Root>
          </StyledFormButton>
        </StyledForm>

        {data.receiverAccount ? (
          <StyledInfoBox>
            <StyledInfoTitle>{t('Transfer Information')}</StyledInfoTitle>
            <TrackerCard
              variant="vertical"
              icon={ProductIcon.QuickStart}
              labelValues={[
                {
                  label: t('Sender'),
                  value: data.senderAccount || '',
                  isAccount: true,
                },
                {
                  label: t('Chain'),
                  value: data.senderChain || '',
                },
              ]}
            />
            <StyledInfoItem>
              <StyledInfoItemTitle>{t('Amount')}</StyledInfoItemTitle>
              <StyledInfoItemLine>{` ${data.amount} ${t(
                'KDA',
              )}`}</StyledInfoItemLine>
            </StyledInfoItem>
            <StyledInfoItem>
              <StyledInfoItemTitle>{t('Status')}</StyledInfoItemTitle>
              <StyledInfoItemLine>{`${data.status} `}</StyledInfoItemLine>
            </StyledInfoItem>
            <StyledInfoItem>
              <StyledInfoItemTitle>{t('Description')}</StyledInfoItemTitle>
              <StyledInfoItemLine>{`${data.description} `}</StyledInfoItemLine>
            </StyledInfoItem>

            <TrackerCard
              variant="vertical"
              icon={
                data?.id === StatusId.Success
                  ? ProductIcon.Receiver
                  : ProductIcon.ReceiverInactive
              }
              labelValues={[
                {
                  label: t('Receiver'),
                  value: data.receiverAccount || '',
                  isAccount: true,
                },
                {
                  label: t('Chain'),
                  value: data.receiverChain || '',
                },
              ]}
            />
          </StyledInfoBox>
        ) : null}
      </StyledMainContent>
    </div>
  );
};

export default CrossChainTransferTracker;<|MERGE_RESOLUTION|>--- conflicted
+++ resolved
@@ -16,11 +16,6 @@
   StyledInfoTitle,
 } from '../cross-chain-transfer-finisher/styles';
 
-<<<<<<< HEAD
-import MainLayout from '@/components/Common/Layout/MainLayout';
-=======
-import { DetailCard } from '@/components/Global/DetailsCard';
->>>>>>> 02586e1a
 import { useAppContext } from '@/context/app-context';
 import { useDidUpdateEffect } from '@/hooks';
 import {
