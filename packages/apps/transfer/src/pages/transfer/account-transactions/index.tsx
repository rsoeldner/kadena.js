import { Button, TextField } from '@kadena/react-components';

import MainLayout from '@/components/Common/Layout/MainLayout';
import { Option, Select } from '@/components/Global';
import { Network } from '@/constants/kadena';
import { useAppContext } from '@/context/app-context';
import {
  StyledContent,
  StyledForm,
  StyledFormButton,
  StyledMainContent,
  StyledMediumField,
  StyledResultContainer,
  StyledSmallField,
  StyledTable,
  StyledTableBody,
  StyledTableData,
  StyledTableHead,
  StyledTableHeader,
  StyledTableRow,
} from '@/pages/transfer/account-transactions/styles';
import {
  getTransactions,
  ITransaction,
} from '@/services/accounts/get-transactions';
import { useRouter } from 'next/router';
import useTranslation from 'next-translate/useTranslation';
import React, { FC, useEffect, useState } from 'react';

const CheckTransactions: FC = () => {
  const { t } = useTranslation('common');
  const router = useRouter();
  const { network, setNetwork } = useAppContext();

  const [chain, setChain] = useState<string>('');
  const [account, setAccount] = useState<string>('');
  const [results, setResults] = useState<ITransaction[]>([]);
  const [hasSearched, setHasSearched] = useState<boolean>(false);

  useEffect(() => {
    if (router.isReady) {
      setChain((router.query.chain as string) || '1');
      setAccount((router.query.account as string) || '');

      if (router.query.network) {
        setNetwork(router.query.network as Network);
      }

      getAndSetTransactions(
        router.query.network as Network,
        router.query.chain as string,
        router.query.account as string,
      ).catch((e) => console.log(e));
    }
  }, [router.isReady, getAndSetTransactions]);

  const numberOfChains = 20;

  async function checkTransactionsEvent(
    event: React.FormEvent<HTMLFormElement>,
  ): Promise<void> {
    try {
      event.preventDefault();

      if (!chain || !account) return;

      router.query = {
        network,
        chain,
        account,
      };

      await router.push(router);

      await getAndSetTransactions(network, chain, account);
    } catch (e) {
      console.log(e);
    }
  }

<<<<<<< HEAD
  async function setTransactions(
=======
  // eslint-disable-next-line react-hooks/exhaustive-deps
  async function getAndSetTransactions(
    network: Network,
>>>>>>> d59021ed
    chain: string,
    account: string,
  ): Promise<void> {
    if (!chain || !account) return;

    const result = await getTransactions({
      network,
      chain,
      account,
    });

    setHasSearched(true);

    setResults(result);
  }

  function renderChainOptions(): JSX.Element[] {
    const options = [];
    for (let i = 0; i < numberOfChains; i++) {
      options.push(
        <Option value={i} key={i}>
          {' '}
          {i}
        </Option>,
      );
    }
    return options;
  }

  return (
    <MainLayout title={t('Account Transactions')}>
      <StyledMainContent>
        <StyledContent>
          <StyledForm onSubmit={checkTransactionsEvent}>
            <StyledSmallField>
              <Select
                leadingText={t('Chain')}
                onChange={(e) => setChain(e.target.value)}
                value={chain}
              >
                {renderChainOptions()}
              </Select>
            </StyledSmallField>
            <StyledMediumField>
              <TextField
                inputProps={{
                  placeholder: t('Account'),
                  onChange: (e) =>
                    setAccount((e.target as HTMLInputElement).value),
                  value: account,
                }}
              />
            </StyledMediumField>
            <StyledFormButton>
              <Button title={t('Check Transactions')}>
                {t('Check Transactions')}
              </Button>
            </StyledFormButton>
          </StyledForm>

          <StyledResultContainer>
            {results.length ? (
              <StyledTable>
                <StyledTableHead>
                  <StyledTableRow>
                    <StyledTableHeader>{t('Date')}</StyledTableHeader>
                    <StyledTableHeader>{t('Account')}</StyledTableHeader>
                    <StyledTableHeader>{t('Request Key')}</StyledTableHeader>
                    <StyledTableHeader>{t('Cross Chain')}</StyledTableHeader>
                    <StyledTableHeader>{t('Amount')}</StyledTableHeader>
                  </StyledTableRow>
                </StyledTableHead>
                <StyledTableBody>
                  {results.map((result, index) => {
                    const accountText =
                      result.fromAccount === account
                        ? result.toAccount
                        : result.fromAccount;

                    const delimiter =
                      result.fromAccount === account ? '-' : '+';

                    return (
                      <StyledTableRow key={index}>
                        <StyledTableData>
                          {new Date(result.blockTime).toLocaleString()}
                        </StyledTableData>
                        <StyledTableData>{accountText}</StyledTableData>
                        <StyledTableData>{result.requestKey}</StyledTableData>
                        <StyledTableData>{result.crossChainId}</StyledTableData>
                        <StyledTableData>
                          {delimiter}
                          {result.amount}
                        </StyledTableData>
                      </StyledTableRow>
                    );
                  })}
                </StyledTableBody>
              </StyledTable>
            ) : hasSearched ? (
              <span>{t('No Results')}...</span>
            ) : null}
          </StyledResultContainer>
        </StyledContent>
      </StyledMainContent>
    </MainLayout>
  );
};

export default CheckTransactions;<|MERGE_RESOLUTION|>--- conflicted
+++ resolved
@@ -78,13 +78,8 @@
     }
   }
 
-<<<<<<< HEAD
-  async function setTransactions(
-=======
-  // eslint-disable-next-line react-hooks/exhaustive-deps
   async function getAndSetTransactions(
     network: Network,
->>>>>>> d59021ed
     chain: string,
     account: string,
   ): Promise<void> {
