import { Button, TextField } from '@kadena/react-components';

import MainLayout from '@/components/Common/Layout/MainLayout';
import { Option, Select } from '@/components/Global';
import { Network } from '@/constants/kadena';
import { useAppContext } from '@/context/app-context';
import {
  StyledContent,
  StyledForm,
  StyledFormButton,
  StyledMainContent,
  StyledMediumField,
  StyledResultContainer,
  StyledSmallField,
  StyledTable,
  StyledTableBody,
  StyledTableData,
  StyledTableHead,
  StyledTableHeader,
  StyledTableRow,
} from '@/pages/transfer/account-transactions/styles';
import {
  getTransactions,
  ITransaction,
} from '@/services/accounts/get-transactions';
import Debug from 'debug';
import { useRouter } from 'next/router';
import useTranslation from 'next-translate/useTranslation';
import React, { FC, useEffect, useState } from 'react';

const CheckTransactions: FC = () => {
  const debug = Debug('kadena-transfer:pages:transfer:account-transactions');

  const { t } = useTranslation('common');
  const router = useRouter();
  const { network, setNetwork } = useAppContext();

  const [chain, setChain] = useState<string>('');
  const [account, setAccount] = useState<string>('');
  const [results, setResults] = useState<ITransaction[]>([]);
  const [hasSearched, setHasSearched] = useState<boolean>(false);

  useEffect(() => {
    if (router.isReady) {
      setChain((router.query.chain as string) || '1');
      setAccount((router.query.account as string) || '');

      if (router.query.network) {
        setNetwork(router.query.network as Network);
      }
    }
  }, [router.isReady]);

  useEffect(() => {
    if (router.isReady) {
      getAndSetTransactions(
        router.query.network as Network,
        router.query.chain as string,
        router.query.account as string,
      ).catch((e) => {
<<<<<<< HEAD
        debug(e);
=======
>>>>>>> 8274ab01
        console.log(e);
      });
    }
  }, [router.isReady, getAndSetTransactions]);

  const numberOfChains = 20;

  async function checkTransactionsEvent(
    event: React.FormEvent<HTMLFormElement>,
  ): Promise<void> {
    debug(checkTransactionsEvent.name);
    try {
      event.preventDefault();

      if (!chain || !account) return;

      router.query = {
        network,
        chain,
        account,
      };

      await router.push(router);

      await getAndSetTransactions(network, chain, account);
    } catch (e) {
      debug(e);
    }
  }

  async function getAndSetTransactions(
    network: Network,
    chain: string,
    account: string,
  ): Promise<void> {
    debug(getAndSetTransactions.name);
    if (!chain || !account) return;

    const result = await getTransactions({
      network,
      chain,
      account,
    });

    setHasSearched(true);

    setResults(result);
  }

  function renderChainOptions(): JSX.Element[] {
    debug(renderChainOptions.name);
    const options = [];
    for (let i = 0; i < numberOfChains; i++) {
      options.push(
        <Option value={i} key={i}>
          {' '}
          {i}
        </Option>,
      );
    }
    return options;
  }

  return (
    <MainLayout title={t('Account Transactions')}>
      <StyledMainContent>
        <StyledContent>
          <StyledForm onSubmit={checkTransactionsEvent}>
            <StyledSmallField>
              <Select
                leadingText={t('Chain')}
                onChange={(e) => setChain(e.target.value)}
                value={chain}
              >
                {renderChainOptions()}
              </Select>
            </StyledSmallField>
            <StyledMediumField>
              <TextField
                inputProps={{
                  placeholder: t('Account'),
                  onChange: (e) =>
                    setAccount((e.target as HTMLInputElement).value),
                  value: account,
                }}
              />
            </StyledMediumField>
            <StyledFormButton>
              <Button title={t('Check Transactions')}>
                {t('Check Transactions')}
              </Button>
            </StyledFormButton>
          </StyledForm>

          <StyledResultContainer>
            {results.length ? (
              <StyledTable>
                <StyledTableHead>
                  <StyledTableRow>
                    <StyledTableHeader>{t('Date')}</StyledTableHeader>
                    <StyledTableHeader>{t('Account')}</StyledTableHeader>
                    <StyledTableHeader>{t('Request Key')}</StyledTableHeader>
                    <StyledTableHeader>{t('Cross Chain')}</StyledTableHeader>
                    <StyledTableHeader>{t('Amount')}</StyledTableHeader>
                  </StyledTableRow>
                </StyledTableHead>
                <StyledTableBody>
                  {results.map((result, index) => {
                    const accountText =
                      result.fromAccount === account
                        ? result.toAccount
                        : result.fromAccount;

                    const delimiter =
                      result.fromAccount === account ? '-' : '+';

                    return (
                      <StyledTableRow key={index}>
                        <StyledTableData>
                          {new Date(result.blockTime).toLocaleString()}
                        </StyledTableData>
                        <StyledTableData>{accountText}</StyledTableData>
                        <StyledTableData>{result.requestKey}</StyledTableData>
                        <StyledTableData>{result.crossChainId}</StyledTableData>
                        <StyledTableData>
                          {delimiter}
                          {result.amount}
                        </StyledTableData>
                      </StyledTableRow>
                    );
                  })}
                </StyledTableBody>
              </StyledTable>
            ) : hasSearched ? (
              <span>{t('No Results')}...</span>
            ) : null}
          </StyledResultContainer>
        </StyledContent>
      </StyledMainContent>
    </MainLayout>
  );
};

export default CheckTransactions;<|MERGE_RESOLUTION|>--- conflicted
+++ resolved
@@ -58,11 +58,7 @@
         router.query.chain as string,
         router.query.account as string,
       ).catch((e) => {
-<<<<<<< HEAD
         debug(e);
-=======
->>>>>>> 8274ab01
-        console.log(e);
       });
     }
   }, [router.isReady, getAndSetTransactions]);
