--- conflicted
+++ resolved
@@ -39,20 +39,12 @@
     {
       icon: Account,
       title: t('Existing account'),
-<<<<<<< HEAD
-      href: '/faucet/existing',
-=======
-      href: routes.HOME,
->>>>>>> 805b0138
+      href: routes.FAUCET_EXISTING,
     },
     {
       icon: Chain,
       title: t('New account'),
-<<<<<<< HEAD
-      href: '/faucet/new',
-=======
-      href: routes.HOME,
->>>>>>> 805b0138
+      href: routes.FAUCET_NEW,
     },
   ];
 
