import {
  StyledHomeContainer,
  StyledHomeContent,
  StyledHomeLink,
  StyledHomeTitle,
  StyledIconBox,
  StyledLinkText,
  StyledSmallLogo,
} from './styles';

<<<<<<< HEAD
import { Chain } from '@/resources/svg/generated';
import React, { FC } from 'react';

const Home: FC = () => {
  const menu = [
    {
      icon: Chain,
      title: 'Cross Chain Transfer Tracker',
      href: '/cross-chain-transfer-tracker',
    },
    {
      icon: Chain,
      title: 'Cross Chain Transfer Finisher',
      href: '/cross-chain-transfer-finisher',
    },
    {
      icon: Chain,
      title: 'Module Explorer',
      href: '/module-explorer',
=======
import { Account, Chain, Key } from '@/resources/svg/generated';
import { downloadKeyPairToBrowser } from '@/services/key-pairs/key-pairs';
import useTranslation from 'next-translate/useTranslation';
import React, { FC } from 'react';

const Home: FC = () => {
  const { t } = useTranslation('common');

  const transferMenu = [
    {
      icon: Account,
      title: t('Check account balance'),
      href: '/check-balance',
    },
    {
      icon: Chain,
      title: t('Transfer'),
      href: '/coin-transfer',
    },
    {
      icon: Chain,
      title: t('Module explorer'),
      href: '/module-explorer',
    },
  ];

  const faucetMenu = [
    {
      icon: Account,
      title: t('Existing account'),
      href: '/',
    },
    {
      icon: Chain,
      title: t('New account'),
      href: '/',
>>>>>>> 131360bb
    },
  ];

  return (
    <StyledHomeContainer>
      <StyledSmallLogo width="65px" />
<<<<<<< HEAD
      <StyledHomeContent>
        <StyledHomeTitle>Cross Chain Transfers</StyledHomeTitle>

        {menu.map((item) => (
          <StyledHomeLink key={`item-${item.title}`} href={item.href}>
=======
      <StyledHomeContentContainer>
        <StyledHomeContent>
          <StyledHomeTitle>{t('Kadena Transfer')}</StyledHomeTitle>
          <StyledHomeButton onClick={downloadKeyPairToBrowser}>
>>>>>>> 131360bb
            <StyledIconBox>
              <item.icon width="40px" height="40px" />
            </StyledIconBox>
<<<<<<< HEAD
            <StyledLinkText>{item.title}</StyledLinkText>
          </StyledHomeLink>
        ))}
      </StyledHomeContent>
=======
            <StyledLinkText>
              {t('Generate KeyPair (save to file)')}
            </StyledLinkText>
          </StyledHomeButton>
          {transferMenu.map((item) => (
            <StyledHomeLink key={`item-${item.title}`} href={item.href}>
              <StyledIconBox>
                <item.icon width="40px" height="40px" />
              </StyledIconBox>
              <StyledLinkText>{item.title}</StyledLinkText>
            </StyledHomeLink>
          ))}
        </StyledHomeContent>
        <StyledHomeContent>
          <StyledHomeTitle>{t('Kadena Testnet Faucet')}</StyledHomeTitle>
          {faucetMenu.map((item) => (
            <StyledHomeLink key={`item-${item.title}`} href={item.href}>
              <StyledIconBox>
                <item.icon width="40px" height="40px" />
              </StyledIconBox>
              <StyledLinkText>{item.title}</StyledLinkText>
            </StyledHomeLink>
          ))}
        </StyledHomeContent>
      </StyledHomeContentContainer>
>>>>>>> 131360bb
    </StyledHomeContainer>
  );
};

export default Home;<|MERGE_RESOLUTION|>--- conflicted
+++ resolved
@@ -1,6 +1,8 @@
 import {
+  StyledHomeButton,
   StyledHomeContainer,
   StyledHomeContent,
+  StyledHomeContentContainer,
   StyledHomeLink,
   StyledHomeTitle,
   StyledIconBox,
@@ -8,27 +10,6 @@
   StyledSmallLogo,
 } from './styles';
 
-<<<<<<< HEAD
-import { Chain } from '@/resources/svg/generated';
-import React, { FC } from 'react';
-
-const Home: FC = () => {
-  const menu = [
-    {
-      icon: Chain,
-      title: 'Cross Chain Transfer Tracker',
-      href: '/cross-chain-transfer-tracker',
-    },
-    {
-      icon: Chain,
-      title: 'Cross Chain Transfer Finisher',
-      href: '/cross-chain-transfer-finisher',
-    },
-    {
-      icon: Chain,
-      title: 'Module Explorer',
-      href: '/module-explorer',
-=======
 import { Account, Chain, Key } from '@/resources/svg/generated';
 import { downloadKeyPairToBrowser } from '@/services/key-pairs/key-pairs';
 import useTranslation from 'next-translate/useTranslation';
@@ -39,14 +20,15 @@
 
   const transferMenu = [
     {
-      icon: Account,
-      title: t('Check account balance'),
-      href: '/check-balance',
+      icon: Chain,
+      title: t('Cross Chain Transfer Tracker'),
+      href: '/cross-chain-transfer-tracker',
+      // title: t('Transfer'),
     },
     {
       icon: Chain,
-      title: t('Transfer'),
-      href: '/coin-transfer',
+      title: t('Cross Chain Transfer Finisher'),
+      href: '/cross-chain-transfer-finisher',
     },
     {
       icon: Chain,
@@ -65,38 +47,16 @@
       icon: Chain,
       title: t('New account'),
       href: '/',
->>>>>>> 131360bb
     },
   ];
 
   return (
     <StyledHomeContainer>
       <StyledSmallLogo width="65px" />
-<<<<<<< HEAD
-      <StyledHomeContent>
-        <StyledHomeTitle>Cross Chain Transfers</StyledHomeTitle>
-
-        {menu.map((item) => (
-          <StyledHomeLink key={`item-${item.title}`} href={item.href}>
-=======
       <StyledHomeContentContainer>
         <StyledHomeContent>
           <StyledHomeTitle>{t('Kadena Transfer')}</StyledHomeTitle>
-          <StyledHomeButton onClick={downloadKeyPairToBrowser}>
->>>>>>> 131360bb
-            <StyledIconBox>
-              <item.icon width="40px" height="40px" />
-            </StyledIconBox>
-<<<<<<< HEAD
-            <StyledLinkText>{item.title}</StyledLinkText>
-          </StyledHomeLink>
-        ))}
-      </StyledHomeContent>
-=======
-            <StyledLinkText>
-              {t('Generate KeyPair (save to file)')}
-            </StyledLinkText>
-          </StyledHomeButton>
+
           {transferMenu.map((item) => (
             <StyledHomeLink key={`item-${item.title}`} href={item.href}>
               <StyledIconBox>
@@ -118,7 +78,6 @@
           ))}
         </StyledHomeContent>
       </StyledHomeContentContainer>
->>>>>>> 131360bb
     </StyledHomeContainer>
   );
 };
