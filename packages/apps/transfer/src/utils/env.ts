--- conflicted
+++ resolved
@@ -3,12 +3,9 @@
   KADENA_MAINNET_API?: string;
   KADENA_TESTNET_API?: string;
   GAS_LIMIT?: number;
-<<<<<<< HEAD
   FAUCET_PUBLIC_KEY?: string;
   FAUCET_PRIVATE_KEY?: string;
-=======
   GAS_PRICE?: number;
->>>>>>> e210fc9e
 }
 
 export const dotenv: IEnvInterface = {
@@ -16,12 +13,9 @@
   KADENA_MAINNET_API: process.env.KADENA_MAINNET_API,
   KADENA_TESTNET_API: process.env.KADENA_TESTNET_API,
   GAS_LIMIT: Number(process.env.GAS_LIMIT),
-<<<<<<< HEAD
   FAUCET_PUBLIC_KEY: process.env.FAUCET_PUBLIC_KEY,
   FAUCET_PRIVATE_KEY: process.env.FAUCET_PRIVATE_KEY,
-=======
   GAS_PRICE: Number(process.env.GAS_PRICE),
->>>>>>> e210fc9e
 };
 
 export const env = <T extends keyof IEnvInterface, TDefault>(
