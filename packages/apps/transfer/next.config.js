--- conflicted
+++ resolved
@@ -10,21 +10,6 @@
     process.env.NODE_ENV === 'production' ? ['(?<!(spec|test).)tsx'] : ['tsx'],
   transpilePackages: ['@kadena/react-ui'],
   env: {
-<<<<<<< HEAD
-    KADENA_API_TTIL: JSON.stringify(process.env.KADENA_API_TTIL),
-    KADENA_MAINNET_API: JSON.stringify(process.env.KADENA_MAINNET_API),
-    KADENA_MAINNET_NETWORKS: JSON.stringify(
-      process.env.KADENA_MAINNET_NETWORKS,
-    ),
-    KADENA_TESTNET_API: JSON.stringify(process.env.KADENA_TESTNET_API),
-    KADENA_TESTNET_NETWORKS: JSON.stringify(
-      process.env.KADENA_TESTNET_NETWORKS,
-    ),
-    GAS_PRICE: JSON.stringify(process.env.GAS_PRICE),
-    GAS_LIMIT: JSON.stringify(process.env.GAS_LIMIT),
-    FAUCET_PUBLIC_KEY: process.env.FAUCET_PUBLIC_KEY,
-    FAUCET_PRIVATE_KEY: process.env.FAUCET_PRIVATE_KEY,
-=======
     KADENA_API_TTIL: process.env.KADENA_API_TTIL,
     KADENA_MAINNET_API: process.env.KADENA_MAINNET_API,
     KADENA_MAINNET_NETWORKS: process.env.KADENA_MAINNET_NETWORKS,
@@ -32,7 +17,8 @@
     KADENA_TESTNET_NETWORKS: process.env.KADENA_TESTNET_NETWORKS,
     GAS_PRICE: process.env.GAS_PRICE,
     GAS_LIMIT: process.env.GAS_LIMIT,
->>>>>>> 673dbb11
+    FAUCET_PUBLIC_KEY: process.env.FAUCET_PUBLIC_KEY,
+    FAUCET_PRIVATE_KEY: process.env.FAUCET_PRIVATE_KEY,
   },
   webpack: (config, { isServer }) => {
     config.module.rules.push({
