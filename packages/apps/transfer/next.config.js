/** @type {import('next').NextConfig} */
const nextTranslate = require('next-translate-plugin');
const { createVanillaExtractPlugin } = require('@vanilla-extract/next-plugin');

const withVanillaExtract = createVanillaExtractPlugin();

const config = {
  reactStrictMode: true,
<<<<<<< HEAD
  pageExtensions:
    process.env.NODE_ENV === 'production' ? ['(?<!(spec|test).)tsx'] : ['tsx'],
=======
  pageExtensions: process.env.NODE_ENV === "production" ? ['(?<!(spec|test).)tsx'] : ['tsx'],
  transpilePackages: ['@kadena/react-ui'],
>>>>>>> 008d71ed
  env: {
    KADENA_API_TTIL: JSON.stringify(process.env.KADENA_API_TTIL),
    KADENA_MAINNET_API: JSON.stringify(process.env.KADENA_MAINNET_API),
    KADENA_MAINNET_NETWORKS: JSON.stringify(
      process.env.KADENA_MAINNET_NETWORKS,
    ),
    KADENA_TESTNET_API: JSON.stringify(process.env.KADENA_TESTNET_API),
    KADENA_TESTNET_NETWORKS: JSON.stringify(
      process.env.KADENA_TESTNET_NETWORKS,
    ),
    GAS_PRICE: JSON.stringify(process.env.GAS_PRICE),
    GAS_LIMIT: JSON.stringify(process.env.GAS_LIMIT),
    FAUCET_PUBLIC_KEY: process.env.FAUCET_PUBLIC_KEY,
    FAUCET_PRIVATE_KEY: process.env.FAUCET_PRIVATE_KEY,
  },
  webpack: (config, { isServer }) => {
    config.module.rules.push({
      test: /\.(spec|test).*$/,
      loader: 'ignore-loader',
    });
    if (!isServer) {
      config.resolve.fallback.fs = false;
    }
    return config;
  },
}

module.exports = withVanillaExtract(nextTranslate(config));<|MERGE_RESOLUTION|>--- conflicted
+++ resolved
@@ -6,13 +6,9 @@
 
 const config = {
   reactStrictMode: true,
-<<<<<<< HEAD
   pageExtensions:
     process.env.NODE_ENV === 'production' ? ['(?<!(spec|test).)tsx'] : ['tsx'],
-=======
-  pageExtensions: process.env.NODE_ENV === "production" ? ['(?<!(spec|test).)tsx'] : ['tsx'],
   transpilePackages: ['@kadena/react-ui'],
->>>>>>> 008d71ed
   env: {
     KADENA_API_TTIL: JSON.stringify(process.env.KADENA_API_TTIL),
     KADENA_MAINNET_API: JSON.stringify(process.env.KADENA_MAINNET_API),
@@ -38,6 +34,6 @@
     }
     return config;
   },
-}
+};
 
 module.exports = withVanillaExtract(nextTranslate(config));