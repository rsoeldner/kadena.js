--- conflicted
+++ resolved
@@ -7,12 +7,6 @@
   ],
   "scripts": {
     "build": "heft build --clean",
-<<<<<<< HEAD
-    "format:pkg": "sort-package-json",
-=======
-    "format": "npm run format:pkg && npm run format:src",
-    "format:ci": "prettier src --check",
->>>>>>> ef6f9c84
     "format:src": "prettier src --write",
     "test": "heft test"
   },
