--- conflicted
+++ resolved
@@ -67,51 +67,6 @@
 
     command.action(async (args, ...rest) => {
       try {
-<<<<<<< HEAD
-        const getCommandExecution = (args: Record<string, unknown>): string => {
-          return chalk.yellow(
-            `${CLIName} ${program.name()} ${name} ${Object.getOwnPropertyNames(
-              args,
-            )
-              .map((arg) => {
-                let displayValue: string | null = null;
-                const value = args[arg];
-                const argName = arg.toLowerCase();
-
-                if (argName.includes('password')) {
-                  if (value === '') {
-                    displayValue = '';
-                  } else {
-                    displayValue = '******';
-                  }
-                } else {
-                  if (Array.isArray(value)) {
-                    displayValue = value.join(' ');
-                  } else if (typeof value === 'string') {
-                    displayValue = `"${value}"`;
-                  } else if (typeof value === 'number') {
-                    displayValue = value.toString();
-                  } else if (typeof value === 'boolean' && value === false) {
-                    return undefined;
-                  }
-                }
-
-                return `--${arg.replace(
-                  /[A-Z]/g,
-                  (match) => `-${match.toLowerCase()}`,
-                )} ${
-                  displayValue !== null && displayValue !== undefined
-                    ? displayValue
-                    : ''
-                }`;
-              })
-              .filter(Boolean)
-              .join(' ')}`,
-          );
-        };
-
-=======
->>>>>>> 1e81d5f2
         // collectResponses
         const questionsMap = options.filter((o) => o.isInQuestions);
 
@@ -212,7 +167,7 @@
   args: Record<string, unknown>,
 ): string {
   return chalk.yellow(
-    `${CLIRootName} ${command} ${Object.getOwnPropertyNames(args)
+    `${CLIName} ${command} ${Object.getOwnPropertyNames(args)
       .map((arg) => {
         let displayValue: string | null = null;
         const value = args[arg];
