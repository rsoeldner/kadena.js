--- conflicted
+++ resolved
@@ -59,7 +59,6 @@
       clearCLI(true);
       try {
         // collectResponses
-<<<<<<< HEAD
         const questionsMap = options
           .filter((o) => o.isInQuestions)
           .map(({ prompt, key }) => ({
@@ -67,12 +66,6 @@
             prompt,
           }));
 
-=======
-        const questionsMap = options.map(({ prompt, key }) => ({
-          key,
-          prompt,
-        }));
->>>>>>> fc0d9f49
         const responses = await collectResponses(args, questionsMap);
         const newArgs = { ...args, ...responses };
 
