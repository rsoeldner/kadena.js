import clear from 'clear';
import { existsSync, mkdirSync, readdirSync } from 'fs';
import path from 'path';
import sanitize from 'sanitize-filename';
<<<<<<< HEAD
import { defaultNetworksPath } from '../constants/networks.js';
=======
import { defaultDevnetsPath } from '../constants/devnets.js';
import { defaultKeysetsPath } from '../constants/keysets.js';
import { defaultNetworksPath } from '../constants/networks.js';
import type { ICustomDevnetsChoice } from '../devnet/utils/devnetHelpers.js';
import type { ICustomKeysetsChoice } from '../keys/utils/keysetHelpers.js';
>>>>>>> 1c9e2cfd
import type { ICustomNetworkChoice } from '../networks/utils/networkHelpers.js';

/**
 * Assigns a value to an object's property if the value is neither undefined nor an empty string.
 * This function provides a type-safe way to conditionally update properties on an object.
 *
 * @template T - The type of the object to which the value might be assigned.
 * @template K - The type of the property key on the object.
 * @param {T} obj - The target object to which the value might be assigned.
 * @param {K} key - The property key on the object where the value might be assigned.
 * @param {T[K] | undefined} value - The value to be potentially assigned. If undefined or empty string, no assignment occurs.
 */
export function safeAssign<T, K extends keyof T>(
  obj: T,
  key: K,
  value: T[K] | undefined,
): void {
  if (value !== undefined && value !== '') {
    obj[key] = value;
  }
}

/**
 * Merges properties from the source object into the target object,
 * overwriting properties on the target only if they are defined in the source.
 *
 * @template T - The type of the target object and the source object.
 * @param {T} target - The target object that will receive properties from the source.
 * @param {Partial<T>} source - The source object from which properties will be taken.
 * @returns {T} - The merged object.
 */
export function mergeConfigs<T extends object>(
  target: T,
  source: Partial<T>,
): T {
  for (const key in source) {
    if (key in target) {
      safeAssign(target, key as keyof T, source[key]);
    }
  }
  return target;
}

/**
 * Interface defining the structure of a question used in dynamic configuration prompts.
 * Each question is bound to a specific type, typically representing a configuration option.
 *
 * @template T - The type the question is bound to, typically an object of configuration options.
 */
export interface IQuestion<T> {
  /**
   * The property key within type T. This key corresponds to the specific configuration option the question relates to.
   */
  key: keyof T;

  /**
   * The prompt function responsible for retrieving the answer for this question.
   *
   * @param {Partial<T>} previousAnswers - An object containing answers provided for previous questions. Useful for conditional logic based on past responses.
   * @param {Partial<T>} args - Command line arguments or other external parameters that might influence the prompt's behavior.
   * @param {boolean} isOptional - Indicates whether answering this question is optional.
   * @returns {Promise<T[keyof T]>} - A promise that resolves to the answer provided by the user for this question.
   */
  prompt: (
    previousAnswers: Partial<T>,
    args: Partial<T>,
  ) => Promise<T[keyof T]>;
}

/**
 * Generator function that iterates over a list of questions and yields questions that are yet to be answered.
 * @template T The type of configuration options the questions correspond to.
 * @param args The initial or provided answers for some of the questions.
 * @param questions A list of questions to iterate over.
 * @yields A question that is yet to be answered.
 */
export function* questionGenerator<T>(
  args: Partial<T>,
  questions: IQuestion<T>[],
): Generator<IQuestion<T>, void, void> {
  for (const question of questions) {
    if (args[question.key] === undefined) {
      yield question;
    }
  }
}

/**
 * Collects user responses for a set of questions, allowing for dynamic configuration based on user input.
 * It iterates through each question, presenting it to the user and collecting the responses.
 *
 * @template T - The type representing the structure of configuration options.
 * @param {Partial<T>} args - The initial or provided answers for some of the questions. These can be used to pre-populate answers or provide defaults.
 * @param {IQuestion<T>[]} questions - A list of questions to be presented to the user.
 * @param {boolean} [isOptional=false] - A flag to indicate whether answering questions is optional. If true, users can choose to skip questions.
 * @returns {Promise<T>} - A promise that resolves to an object containing the collected responses.
 */
export async function collectResponses<T>(
  args: Partial<T>,
  questions: IQuestion<T>[],
): Promise<T> {
  const responses: Partial<T> = { ...args };
  const generator = questionGenerator(args, questions);

  let result = generator.next();
  while (result.done !== true) {
    const question = result.value;
    const response = await question.prompt(responses, args);

    responses[question.key] = response;
    result = generator.next();
  }

  return responses as T;
}

/**
 * Extracts the public key from a given account string.
 *
 * @param {string} account - The account string in the format `[kctwu]:[a-zA-Z0-9]{64}`.
 *
 * @returns {string} - The extracted public key from the account.
 *
 * @throws {Error} - Throws an error if the account format is invalid.
 *
 * @example
 * const account = 'k:abcdefghijklmnopqrstuvwxyz0123456789abcdefghijklmnopqrstuvwxyz01';
 * const pubKey = getPubKeyFromAccount(account);
 * console.log(pubKey); // Outputs: abcdefghijklmnopqrstuvwxyz0123456789abcdefghijklmnopqrstuvwxyz01
 */
export function getPubKeyFromAccount(account: string): string {
  if (!account.toLowerCase().match(/^[kctwu]:[a-zA-Z0-9]{64}$/)) {
    throw new Error('Invalid account');
  }

  const pubKey = account.toLowerCase().slice(2);
  return pubKey;
}

/**
 * Capitalizes the first letter of a string.
 *
 * @function
 * @param {string} str - The string to capitalize.
 * @returns {string} The string with the first letter capitalized.
 * @example
 *
 * const lowerCaseString = "hello";
 * const upperCaseString = capitalizeFirstLetter(lowerCaseString);
 * console.log(upperCaseString); // Outputs: Hello
 */
export function capitalizeFirstLetter(str: string): string {
  if (typeof str !== 'string' || str.length === 0) return '';

  return str.charAt(0).toUpperCase() + str.slice(1);
}

export function getExistingNetworks(): ICustomNetworkChoice[] {
  if (!existsSync(defaultNetworksPath)) {
    mkdirSync(defaultNetworksPath, { recursive: true });
  }

  try {
    return readdirSync(defaultNetworksPath).map((filename) => ({
      value: path.basename(filename.toLowerCase(), '.yaml'),
      name: path.basename(filename.toLowerCase(), '.yaml'),
    }));
  } catch (error) {
    console.error('Error reading networks directory:', error);
    return [];
  }
}

<<<<<<< HEAD
=======
type ICustomChoice = ICustomDevnetsChoice | ICustomNetworkChoice;

export async function getConfiguration(
  configurationPath: string,
): Promise<ICustomChoice[]> {
  try {
    return readdirSync(configurationPath).map((filename) => ({
      value: path.basename(filename.toLowerCase(), '.yaml'),
      name: path.basename(filename.toLowerCase(), '.yaml'),
    }));
  } catch (error) {
    console.error(`Error reading ${configurationPath} directory:`, error);
    return [];
  }
}

export async function ensureDevnetsConfiguration(): Promise<void> {
  if (existsSync(defaultDevnetsPath)) {
    return;
  }

  mkdirSync(defaultDevnetsPath, { recursive: true });
  await import('./../devnet/init.js');
}

export async function getExistingDevnets(): Promise<ICustomDevnetsChoice[]> {
  await ensureDevnetsConfiguration();

  return getConfiguration(defaultDevnetsPath);
}

export async function getExistingKeysets(): Promise<ICustomKeysetsChoice[]> {
  try {
    return readdirSync(defaultKeysetsPath).map((filename) => ({
      value: path.basename(filename.toLowerCase(), '.yaml'),
      name: path.basename(filename.toLowerCase(), '.yaml'),
    }));
  } catch (error) {
    console.error('Error reading keyset directory:', error);
    return [];
  }
}

>>>>>>> 1c9e2cfd
/**
 * Sanitizes a string to create a safe filename by replacing illegal, control,
 * reserved and trailing characters with hyphens. It ensures that the file does
 * not end with a hyphen.
 *
 * @param {string} str - The input string that needs to be sanitized.
 * @returns {string} - The sanitized string, ensuring it does not end with a hyphen.
 *
 * @example
 * const originalString = "This is a <sample> string:file\\name?";
 * const sanitizedString = sanitizeFilename(originalString);
 * console.log(sanitizedString); // Outputs: This-is-a--sample--string-file-name
 */
export function sanitizeFilename(str: string): string {
  return sanitize(str);
}

/**
 * Checks if the input string contains only alphabetic characters.
 *
 * @function
 * @export
 * @param {string} str - The input string to be checked.
 * @returns {boolean} Returns true if the string only contains alphabetic characters (either lower case or upper case), and false if the string contains any non-alphabetic characters.
 *
 * @example
 *
 * isAlphabetic("HelloWorld"); // returns true
 * isAlphabetic("123ABC"); // returns false
 * isAlphabetic("Hello World!"); // returns false
 */
export function isAlphabetic(str: string): boolean {
  const regex = /^[A-Za-z]+$/;
  return regex.test(str);
}

/**
 * Checks if a string contains only alphabetic characters and numbers.
 *
 * @param {string} str - The input string that needs to be checked.
 * @returns {boolean} - Returns `true` if the string is alphanumeric, otherwise returns `false`.
 *
 * @example
 * const isAlnum = isAlphanumeric("abc123"); // Outputs: true
 */
export function isAlphanumeric(str: string): boolean {
  const regex = /^[A-Za-z0-9]+$/;
  return regex.test(str);
}

/**
 * Checks if a string contains only numeric characters.
 *
 * @param {string} str - The input string that needs to be checked.
 * @returns {boolean} - Returns `true` if the string is numeric, otherwise returns `false`.
 *
 * @example
 * const isNum = isNumeric("12345"); // Outputs: true
 */
export function isNumeric(str: string): boolean {
  const regex = /^[0-9]+$/;
  return regex.test(str);
}

/**
 * Retrieves the 'key' property from each object in an array.
 *
 * @function
 * @template T - The type of the objects in the input array.
 * @param {Array<IQuestion<T>>} arr - The array of objects from which to extract 'key' properties.
 * @returns {Array<string>} - An array of strings representing the 'key' properties of the input objects.
 * @example
 * // Returns ['receiver', 'network', 'chainId', 'networkId']
 * getQuestionKeys(fundQuestions);
 */
export function getQuestionKeys<T>(arr: Array<IQuestion<T>>): Array<string> {
  return arr.map((question) => question.key as string);
}

/**
 * Clears the CLI. Only executes in production environments.
 *
 * @param {boolean} [full=false] - If true, performs a full clear; otherwise, performs a standard clear.
 */
export function clearCLI(full: boolean = false): void {
  if (process.env.NODE_ENV === 'production') {
    if (full) {
      clear(true);
    } else {
      clear();
    }
  }
}

// export const skipSymbol = Symbol('skip');
// export const createSymbol = Symbol('createSymbol');<|MERGE_RESOLUTION|>--- conflicted
+++ resolved
@@ -2,15 +2,9 @@
 import { existsSync, mkdirSync, readdirSync } from 'fs';
 import path from 'path';
 import sanitize from 'sanitize-filename';
-<<<<<<< HEAD
-import { defaultNetworksPath } from '../constants/networks.js';
-=======
 import { defaultDevnetsPath } from '../constants/devnets.js';
-import { defaultKeysetsPath } from '../constants/keysets.js';
 import { defaultNetworksPath } from '../constants/networks.js';
 import type { ICustomDevnetsChoice } from '../devnet/utils/devnetHelpers.js';
-import type { ICustomKeysetsChoice } from '../keys/utils/keysetHelpers.js';
->>>>>>> 1c9e2cfd
 import type { ICustomNetworkChoice } from '../networks/utils/networkHelpers.js';
 
 /**
@@ -184,8 +178,6 @@
   }
 }
 
-<<<<<<< HEAD
-=======
 type ICustomChoice = ICustomDevnetsChoice | ICustomNetworkChoice;
 
 export async function getConfiguration(
@@ -217,19 +209,6 @@
   return getConfiguration(defaultDevnetsPath);
 }
 
-export async function getExistingKeysets(): Promise<ICustomKeysetsChoice[]> {
-  try {
-    return readdirSync(defaultKeysetsPath).map((filename) => ({
-      value: path.basename(filename.toLowerCase(), '.yaml'),
-      name: path.basename(filename.toLowerCase(), '.yaml'),
-    }));
-  } catch (error) {
-    console.error('Error reading keyset directory:', error);
-    return [];
-  }
-}
-
->>>>>>> 1c9e2cfd
 /**
  * Sanitizes a string to create a safe filename by replacing illegal, control,
  * reserved and trailing characters with hyphens. It ensures that the file does
