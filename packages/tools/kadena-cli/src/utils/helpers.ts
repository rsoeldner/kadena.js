import clear from 'clear';
import { existsSync, mkdirSync, readdirSync } from 'fs';
import path from 'path';
import sanitize from 'sanitize-filename';
<<<<<<< HEAD
import { defaultDevnetsPath } from '../constants/devnets.js'
=======
import { defaultDevnetsPath } from '../constants/devnets.js';
>>>>>>> 71a1b045
import { defaultNetworksPath } from '../constants/networks.js';
import type { ICustomDevnetsChoice } from '../devnet/utils/devnetHelpers.js';
import type { ICustomNetworkChoice } from '../networks/utils/networkHelpers.js';

/**
 * Assigns a value to an object's property if the value is neither undefined nor an empty string.
 * This function provides a type-safe way to conditionally update properties on an object.
 *
 * @template T - The type of the object to which the value might be assigned.
 * @template K - The type of the property key on the object.
 * @param {T} obj - The target object to which the value might be assigned.
 * @param {K} key - The property key on the object where the value might be assigned.
 * @param {T[K] | undefined} value - The value to be potentially assigned. If undefined or empty string, no assignment occurs.
 */
export function safeAssign<T, K extends keyof T>(
  obj: T,
  key: K,
  value: T[K] | undefined,
): void {
  if (value !== undefined && value !== '') {
    obj[key] = value;
  }
}

/**
 * Merges properties from the source object into the target object,
 * overwriting properties on the target only if they are defined in the source.
 *
 * @template T - The type of the target object and the source object.
 * @param {T} target - The target object that will receive properties from the source.
 * @param {Partial<T>} source - The source object from which properties will be taken.
 * @returns {T} - The merged object.
 */
export function mergeConfigs<T extends object>(
  target: T,
  source: Partial<T>,
): T {
  for (const key in source) {
    if (key in target) {
      safeAssign(target, key as keyof T, source[key]);
    }
  }
  return target;
}

/**
 * Interface defining the structure of a question used in dynamic configuration prompts.
 * Each question is bound to a specific type, typically representing a configuration option.
 *
 * @template T - The type the question is bound to, typically an object of configuration options.
 */
export interface IQuestion<T> {
  /**
   * The property key within type T. This key corresponds to the specific configuration option the question relates to.
   */
  key: keyof T;

  /**
   * The prompt function responsible for retrieving the answer for this question.
   *
   * @param {Partial<T>} previousAnswers - An object containing answers provided for previous questions. Useful for conditional logic based on past responses.
   * @param {Partial<T>} args - Command line arguments or other external parameters that might influence the prompt's behavior.
   * @param {boolean} isOptional - Indicates whether answering this question is optional.
   * @returns {Promise<T[keyof T]>} - A promise that resolves to the answer provided by the user for this question.
   */
  prompt: (
    previousAnswers: Partial<T>,
    args: Partial<T>,
  ) => Promise<T[keyof T]>;
}

/**
 * Generator function that iterates over a list of questions and yields questions that are yet to be answered.
 * @template T The type of configuration options the questions correspond to.
 * @param args The initial or provided answers for some of the questions.
 * @param questions A list of questions to iterate over.
 * @yields A question that is yet to be answered.
 */
export function* questionGenerator<T>(
  args: Partial<T>,
  questions: IQuestion<T>[],
): Generator<IQuestion<T>, void, void> {
  for (const question of questions) {
    if (args[question.key] === undefined) {
      yield question;
    }
  }
}

/**
 * Collects user responses for a set of questions, allowing for dynamic configuration based on user input.
 * It iterates through each question, presenting it to the user and collecting the responses.
 *
 * @template T - The type representing the structure of configuration options.
 * @param {Partial<T>} args - The initial or provided answers for some of the questions. These can be used to pre-populate answers or provide defaults.
 * @param {IQuestion<T>[]} questions - A list of questions to be presented to the user.
 * @param {boolean} [isOptional=false] - A flag to indicate whether answering questions is optional. If true, users can choose to skip questions.
 * @returns {Promise<T>} - A promise that resolves to an object containing the collected responses.
 */
export async function collectResponses<T>(
  args: Partial<T>,
  questions: IQuestion<T>[],
): Promise<T> {
  const responses: Partial<T> = { ...args };
  const generator = questionGenerator(args, questions);

  let result = generator.next();
  while (result.done !== true) {
    const question = result.value;
    const response = await question.prompt(responses, args);

    responses[question.key] = response;
    result = generator.next();
  }

  return responses as T;
}

/**
 * Extracts the public key from a given account string.
 *
 * @param {string} account - The account string in the format `[kctwu]:[a-zA-Z0-9]{64}`.
 *
 * @returns {string} - The extracted public key from the account.
 *
 * @throws {Error} - Throws an error if the account format is invalid.
 *
 * @example
 * const account = 'k:abcdefghijklmnopqrstuvwxyz0123456789abcdefghijklmnopqrstuvwxyz01';
 * const pubKey = getPubKeyFromAccount(account);
 * console.log(pubKey); // Outputs: abcdefghijklmnopqrstuvwxyz0123456789abcdefghijklmnopqrstuvwxyz01
 */
export function getPubKeyFromAccount(account: string): string {
  if (!account.toLowerCase().match(/^[kctwu]:[a-zA-Z0-9]{64}$/)) {
    throw new Error('Invalid account');
  }

  const pubKey = account.toLowerCase().slice(2);
  return pubKey;
}

/**
 * Capitalizes the first letter of a string.
 *
 * @function
 * @param {string} str - The string to capitalize.
 * @returns {string} The string with the first letter capitalized.
 * @example
 *
 * const lowerCaseString = "hello";
 * const upperCaseString = capitalizeFirstLetter(lowerCaseString);
 * console.log(upperCaseString); // Outputs: Hello
 */
export function capitalizeFirstLetter(str: string): string {
  if (typeof str !== 'string' || str.length === 0) return '';

  return str.charAt(0).toUpperCase() + str.slice(1);
}

export function getExistingNetworks(): ICustomNetworkChoice[] {
  if (!existsSync(defaultNetworksPath)) {
    mkdirSync(defaultNetworksPath, { recursive: true });
  }

  try {
    return readdirSync(defaultNetworksPath).map((filename) => ({
      value: path.basename(filename.toLowerCase(), '.yaml'),
      name: path.basename(filename.toLowerCase(), '.yaml'),
    }));
  } catch (error) {
    console.error('Error reading networks directory:', error);
    return [];
  }
}

type ICustomChoice = ICustomDevnetsChoice | ICustomNetworkChoice;

export async function getConfiguration(
  configurationPath: string,
): Promise<ICustomChoice[]> {
  try {
    return readdirSync(configurationPath).map((filename) => ({
      value: path.basename(filename.toLowerCase(), '.yaml'),
      name: path.basename(filename.toLowerCase(), '.yaml'),
    }));
  } catch (error) {
    console.error(`Error reading ${configurationPath} directory:`, error);
    return [];
  }
}

export async function ensureDevnetsConfiguration(): Promise<void> {
  if (existsSync(defaultDevnetsPath)) {
    return;
  }

  mkdirSync(defaultDevnetsPath, { recursive: true });
  await import('./../devnet/init.js');
}

export async function getExistingDevnets(): Promise<ICustomDevnetsChoice[]> {
  await ensureDevnetsConfiguration();

  return getConfiguration(defaultDevnetsPath);
}

/**
 * Sanitizes a string to create a safe filename by replacing illegal, control,
 * reserved and trailing characters with hyphens. It ensures that the file does
 * not end with a hyphen.
 *
 * @param {string} str - The input string that needs to be sanitized.
 * @returns {string} - The sanitized string, ensuring it does not end with a hyphen.
 *
 * @example
 * const originalString = "This is a <sample> string:file\\name?";
 * const sanitizedString = sanitizeFilename(originalString);
 * console.log(sanitizedString); // Outputs: This-is-a--sample--string-file-name
 */
export function sanitizeFilename(str: string): string {
  return sanitize(str);
}

/**
 * Checks if the input string contains only alphabetic characters.
 *
 * @function
 * @export
 * @param {string} str - The input string to be checked.
 * @returns {boolean} Returns true if the string only contains alphabetic characters (either lower case or upper case), and false if the string contains any non-alphabetic characters.
 *
 * @example
 *
 * isAlphabetic("HelloWorld"); // returns true
 * isAlphabetic("123ABC"); // returns false
 * isAlphabetic("Hello World!"); // returns false
 */
export function isAlphabetic(str: string): boolean {
  const regex = /^[A-Za-z]+$/;
  return regex.test(str);
}

/**
 * Checks if a string contains only alphabetic characters and numbers.
 *
 * @param {string} str - The input string that needs to be checked.
 * @returns {boolean} - Returns `true` if the string is alphanumeric, otherwise returns `false`.
 *
 * @example
 * const isAlnum = isAlphanumeric("abc123"); // Outputs: true
 */
export function isAlphanumeric(str: string): boolean {
  const regex = /^[A-Za-z0-9]+$/;
  return regex.test(str);
}

/**
 * Checks if a string contains only numeric characters.
 *
 * @param {string} str - The input string that needs to be checked.
 * @returns {boolean} - Returns `true` if the string is numeric, otherwise returns `false`.
 *
 * @example
 * const isNum = isNumeric("12345"); // Outputs: true
 */
export function isNumeric(str: string): boolean {
  const regex = /^[0-9]+$/;
  return regex.test(str);
}

/**
 * Retrieves the 'key' property from each object in an array.
 *
 * @function
 * @template T - The type of the objects in the input array.
 * @param {Array<IQuestion<T>>} arr - The array of objects from which to extract 'key' properties.
 * @returns {Array<string>} - An array of strings representing the 'key' properties of the input objects.
 * @example
 * // Returns ['receiver', 'network', 'chainId', 'networkId']
 * getQuestionKeys(fundQuestions);
 */
export function getQuestionKeys<T>(arr: Array<IQuestion<T>>): Array<string> {
  return arr.map((question) => question.key as string);
}

/**
 * Clears the CLI. Only executes in production environments.
 *
 * @param {boolean} [full=false] - If true, performs a full clear; otherwise, performs a standard clear.
 */
export function clearCLI(full: boolean = false): void {
  if (process.env.NODE_ENV === 'production') {
    if (full) {
      clear(true);
    } else {
      clear();
    }
  }
}

// export const skipSymbol = Symbol('skip');
// export const createSymbol = Symbol('createSymbol');<|MERGE_RESOLUTION|>--- conflicted
+++ resolved
@@ -2,11 +2,7 @@
 import { existsSync, mkdirSync, readdirSync } from 'fs';
 import path from 'path';
 import sanitize from 'sanitize-filename';
-<<<<<<< HEAD
-import { defaultDevnetsPath } from '../constants/devnets.js'
-=======
 import { defaultDevnetsPath } from '../constants/devnets.js';
->>>>>>> 71a1b045
 import { defaultNetworksPath } from '../constants/networks.js';
 import type { ICustomDevnetsChoice } from '../devnet/utils/devnetHelpers.js';
 import type { ICustomNetworkChoice } from '../networks/utils/networkHelpers.js';
