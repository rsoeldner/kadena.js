--- conflicted
+++ resolved
@@ -347,7 +347,6 @@
       'Enter filename to store your key in',
     ),
   }),
-<<<<<<< HEAD
   typescriptClean: createOption({
     key: 'typescriptClean' as const,
     prompt: typescript.typescriptClean,
@@ -399,7 +398,6 @@
       'use as the namespace of the contract if its not clear in the contract',
     ),
   }),
-=======
   key: createOption({
     key: 'key' as const,
     prompt: keys.keyDeleteSelectPrompt,
@@ -425,7 +423,6 @@
       return keyMessage;
     },
   }),
->>>>>>> 71a1b045
 } as const;
 
 export type GlobalOptions = typeof globalOptions;
