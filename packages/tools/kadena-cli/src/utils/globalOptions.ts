--- conflicted
+++ resolved
@@ -529,7 +529,6 @@
     },
   }),
 
-<<<<<<< HEAD
   txUnsignedCommand: createOption({
     key: 'txUnsignedCommand',
     prompt: tx.txUnsignedCommandPrompt,
@@ -564,7 +563,8 @@
     option: new Option(
       '-d, --tx-transaction-dir <txTransactionDir>',
       `Enter your transaction directory (default: "./${TRANSACTION_FOLDER_NAME}")`,
-=======
+    ),
+  }),
   // Dapp
   dappTemplate: createOption({
     key: 'dappTemplate',
@@ -573,10 +573,8 @@
     option: new Option(
       '-t, --dapp-template <dappTemplate>',
       'Select a dapp template',
->>>>>>> bce5395c
-    ),
-  }),
-  // TX
+    ),
+  }),
   outFileJson: createOption({
     key: 'outFile',
     prompt: tx.outFilePrompt,
