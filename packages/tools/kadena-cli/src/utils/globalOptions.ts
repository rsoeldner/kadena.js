import { Option, program } from 'commander';
import { z } from 'zod';
import {
  account,
  devnet as devnetPrompts,
  generic,
  genericActionsPrompts,
  keys,
  networks,
  security,
  tx,
  typescript,
} from '../prompts/index.js';

import type { ChainId } from '@kadena/types';
import chalk from 'chalk';
import { join } from 'node:path';
import {
  KEY_EXT,
  WALLET_DIR,
  WALLET_EXT,
  WALLET_LEGACY_EXT,
} from '../constants/config.js';
import { loadDevnetConfig } from '../devnet/utils/devnetHelpers.js';
import { getWallet, parseKeyIndexOrRange } from '../keys/utils/keysHelpers.js';
import { readKeyFileContent } from '../keys/utils/storage.js';
import {
  ensureNetworksConfiguration,
  loadNetworkConfig,
} from '../networks/utils/networkHelpers.js';
import { createExternalPrompt } from '../prompts/generic.js';
import { networkNamePrompt } from '../prompts/network.js';
import { templateVariables } from '../prompts/tx.js';
import { services } from '../services/index.js';
import { defaultTemplates } from '../tx/commands/templates/templates.js';
import { getTemplateVariables } from '../tx/utils/template.js';
import { createOption } from './createOption.js';
import { ensureDevnetsConfiguration } from './helpers.js';
import { removeAfterFirstDot } from './path.util.js';

// eslint-disable-next-line @rushstack/typedef-var
export const globalFlags = {
  quiet: new Option(
    '-q --quiet',
    'Disables interactive prompts and skips confirmations',
  ),
  legacy: new Option('-l, --legacy', 'Output legacy format'),
} as const;

// eslint-disable-next-line @rushstack/typedef-var
export const globalOptions = {
  // Account
  accountName: createOption({
    key: 'accountName' as const,
    prompt: account.accountNamePrompt,
    validation: z.string(),
    option: new Option('-a, --account-name <accountName>', 'Account name'),
  }),
  publicKeys: createOption({
    key: 'publicKeys' as const,
    prompt: account.publicKeysPrompt,
    validation: z.string(),
    option: new Option(
      '-p, --public-keys <publicKeys>',
      'Public keys (comma separated)',
    ),
    expand: async (publicKeys: string) => {
      return publicKeys.split(',').map((value) => value.trim());
    },
  }),
  amount: createOption({
    key: 'amount' as const,
    prompt: account.amountPrompt,
    validation: z
      .string({
        /* eslint-disable-next-line @typescript-eslint/naming-convention */
        invalid_type_error: 'Error: -a, --amount must be a number',
      })
      .min(0),
    option: new Option('-a, --amount <amount>', 'Amount'),
  }),
  fungible: createOption({
    key: 'fungible' as const,
    prompt: account.fungiblePrompt,
    validation: z.string(),
    option: new Option('-f, --fungible <fungible>', 'Fungible'),
  }),
  predicate: createOption({
    key: 'predicate' as const,
    prompt: account.predicatePrompt,
    validation: z.string(),
    option: new Option('-p, --predicate <predicate>', 'Keyset predicate'),
  }),
  // global
  quiet: createOption({
    key: 'quiet' as const,
    prompt: ({ quiet }): boolean => quiet === true || quiet === 'true' || false,
    validation: z.boolean().optional(),
    option: globalFlags.quiet,
  }),
  legacy: createOption({
    key: 'legacy' as const,
    prompt: ({ legacy }): boolean => {
      return legacy === true || legacy === 'true' || false;
    },
    validation: z.boolean().optional(),
    option: globalFlags.legacy,
  }),
  // security
  securityCurrentPassword: createOption({
    key: 'securityCurrentPassword' as const,
    prompt: security.securityCurrentPasswordPrompt,
    validation: z.string(),
    option: new Option(
      '-scp, --security-current-password <securityCurrentPassword>',
      'Enter your current key password',
    ),
  }),
  securityNewPassword: createOption({
    key: 'securityNewPassword' as const,
    prompt: security.securityNewPasswordPrompt,
    validation: z.string(),
    option: new Option(
      '-snp, --security-new-password <securityNewPassword>',
      'Enter your new key password',
    ),
  }),
  // Devnet
  devnet: createOption({
    key: 'devnet' as const,
    prompt: devnetPrompts.devnetPrompt,
    validation: z.string(),
    option: new Option('-d, --devnet <devnet>', 'Devnet name'),
    expand: async (devnet: string) => {
      await ensureDevnetsConfiguration();
      try {
        return loadDevnetConfig(devnet);
      } catch (e) {
        console.log(
          chalk.yellow(
            `\nNo devnet "${devnet}" found. Please create the devnet.\n`,
          ),
        );
        await program.parseAsync(['', '', 'devnet', 'create']);
        const externalPrompt = createExternalPrompt({
          devnetPrompt: devnetPrompts.devnetPrompt,
        });
        const devnetName = await externalPrompt.devnetPrompt();
        return loadDevnetConfig(devnetName);
      }
    },
  }),
  devnetName: createOption({
    key: 'name' as const,
    prompt: devnetPrompts.devnetNamePrompt,
    validation: z.string(),
    option: new Option('-n, --name <name>', 'Devnet name (e.g. "devnet")'),
  }),
  devnetPort: createOption({
    key: 'port' as const,
    prompt: devnetPrompts.devnetPortPrompt,
    validation: z.number(),
    option: new Option(
      '-p, --port <port>',
      'Port to forward to the Chainweb node API (e.g. 8080)',
    ).argParser((value) => parseInt(value, 10)),
  }),
  devnetUseVolume: createOption({
    key: 'useVolume' as const,
    prompt: devnetPrompts.devnetUseVolumePrompt,
    validation: z.boolean(),
    option: new Option(
      '-u, --useVolume',
      'Create a persistent volume to mount to the container',
    ),
  }),
  devnetMountPactFolder: createOption({
    key: 'mountPactFolder' as const,
    prompt: devnetPrompts.devnetMountPactFolderPrompt,
    validation: z.string(),
    option: new Option(
      '-m, --mountPactFolder <mountPactFolder>',
      'Mount a folder containing Pact files to the container (e.g. "./pact")',
    ),
  }),
  devnetSelect: createOption({
    key: 'name' as const,
    prompt: devnetPrompts.devnetSelectPrompt,
    validation: z.string(),
    option: new Option('-n, --name <name>', 'Devnet name'),
  }),
  devnetVersion: createOption({
    key: 'version' as const,
    prompt: devnetPrompts.devnetVersionPrompt,
    validation: z.string(),
    option: new Option(
      '-v, --version <version>',
      'Version of the kadena/devnet Docker image to use (e.g. "latest")',
    ),
  }),
  // Logs
  logFolder: createOption({
    key: 'logFolder' as const,
    prompt: generic.logFolderPrompt,
    validation: z.string(),
    option: new Option(
      '-l, --log-folder <logFolder>',
      'Directory where the log file will be generated. (e.g. ./kadena/simulation-logs/',
    ),
  }),
<<<<<<< HEAD
  simulateMaxTime: createOption({
    key: 'maxTime' as const,
    prompt: simulatePrompts.simulateMaxTimePrompt,
    validation: z.number().optional(),
    option: new Option(
      '-t, --max-time <maxTime>',
      'Specify the maximum time in miliseconds the simulation will run.',
    ),
  }),

=======
>>>>>>> 257eb178
  // Network
  networkName: createOption({
    key: 'network' as const,
    prompt: networks.networkNamePrompt,
    validation: z.string(),
    option: new Option(
      '-n, --network <network>',
      'Kadena network (e.g. "mainnet")',
    ),
  }),
  networkId: createOption({
    key: 'networkId' as const,
    prompt: networks.networkIdPrompt,
    validation: z.string(),
    option: new Option(
      '-nid, --network-id <networkId>',
      'Kadena network Id (e.g. "mainnet01")',
    ),
  }),
  networkHost: createOption({
    key: 'networkHost' as const,
    prompt: networks.networkHostPrompt,
    validation: z.string(),
    option: new Option(
      '-h, --network-host <networkHost>',
      'Kadena network host (e.g. "https://api.chainweb.com")',
    ),
  }),
  networkExplorerUrl: createOption({
    key: 'networkExplorerUrl' as const,
    prompt: networks.networkExplorerUrlPrompt,
    validation: z.string().optional(),
    option: new Option(
      '-e, --network-explorer-url <networkExplorerUrl>',
      'Kadena network explorer URL (e.g. "https://explorer.chainweb.com/mainnet/tx/")',
    ),
  }),
  networkOverwrite: createOption({
    key: 'networkOverwrite' as const,
    prompt: networks.networkOverwritePrompt,
    validation: z.string(),
    option: new Option(
      '-o, --network-overwrite <networkOverwrite>',
      'Overwrite existing network configuration (yes/no)',
    ),
  }),
  network: createOption({
    key: 'network' as const,
    prompt: networks.networkSelectPrompt,
    validation: z.string(),
    option: new Option(
      '-n, --network <network>',
      'Kadena network (e.g. "mainnet")',
    ),
    expand: async (network: string) => {
      await ensureNetworksConfiguration();
      try {
        return loadNetworkConfig(network);
      } catch (e) {
        console.log(
          `\nNo configuration for network "${network}" found. Please configure the network.\n`,
        );
        await program.parseAsync(['', '', 'networks', 'create']);
        const externalPrompt = createExternalPrompt({
          networkNamePrompt,
        });
        const networkName = await externalPrompt.networkNamePrompt();
        return loadNetworkConfig(networkName);
      }
    },
  }),
  chainId: createOption({
    key: 'chainId' as const,
    prompt: networks.chainIdPrompt,
    validation: z
      .string({
        /* eslint-disable-next-line @typescript-eslint/naming-convention */
        invalid_type_error: 'Error: -c, --chain-id must be a number',
      })
      .min(0)
      .max(19),
    option: new Option('-c, --chain-id <chainId>'),
    transform: (chainId: string) => {
      return chainId as ChainId;
    },
  }),

  // Keys
  keyAlias: createOption({
    key: 'keyAlias',
    prompt: keys.keyAliasPrompt,
    validation: z.string(),
    option: new Option(
      '-a, --key-alias <keyAlias>',
      'Enter an alias to store your key',
    ),
  }),
  keyWallet: createOption({
    key: 'keyWallet' as const,
    prompt: keys.keyWallet,
    validation: z.string(),
    option: new Option(
      '-w, --key-wallet <keyWallet>',
      'Enter you wallet names',
    ),
  }),
  keyIndexOrRange: createOption({
    key: 'keyIndexOrRange' as const,
    prompt: keys.keyIndexOrRangePrompt,
    validation: z.string(),
    option: new Option(
      '-r, --key-index-or-range <keyIndexOrRange>',
      'Enter the index or range of indices for key generation (e.g., 5 or 1-5). Default is 1',
    ),
    transform(value) {
      return parseKeyIndexOrRange(value);
    },
  }),
  keyAmount: createOption({
    key: 'keyAmount' as const,
    prompt: keys.keyAmountPrompt,
    validation: z.string(),
    option: new Option(
      '-n, --key-amount <keyAmount>',
      'Enter the number of key pairs you want to generate (default: 1)',
    ),
    transform: (keyAmount: string) => {
      const parsed = parseInt(keyAmount, 10);
      return isNaN(parsed) ? null : parsed;
    },
  }),
  keyGenFromChoice: createOption({
    key: 'keyGenFromChoice',
    prompt: keys.genFromChoicePrompt,
    validation: z.string(),
    option: new Option(
      '-c, --key-gen-from-choice <keyGenFromChoice>',
      'Choose an action for generating keys',
    ),
  }),
  keyWalletSelect: createOption({
    key: 'keyWallet',
    prompt: keys.keyWalletSelectPrompt,
    validation: z.string(),
    option: new Option('-w, --key-wallet <keyWallet>', 'Enter your wallet'),
    defaultIsOptional: false,
    transform: async (keyWallet: string) => {
      if (
        keyWallet.includes(WALLET_EXT) ||
        keyWallet.includes(WALLET_LEGACY_EXT)
      ) {
        return {
          wallet: await readKeyFileContent(
            join(WALLET_DIR, removeAfterFirstDot(keyWallet), keyWallet),
          ),
          fileName: keyWallet,
        };
      }
      return keyWallet;
    },
  }),
  keyWalletSelectWithAll: createOption({
    key: 'keyWallet',
    prompt: keys.keyWalletSelectAllPrompt,
    validation: z.string(),
    option: new Option('-w, --key-wallet <keyWallet>', 'Enter your wallet'),
    defaultIsOptional: false,
    expand: async (keyWallet: string) => {
      return keyWallet === 'all' ? null : await getWallet(keyWallet);
    },
  }),
  securityPassword: createOption({
    key: 'securityPassword',
    prompt: security.securityPasswordPrompt,
    validation: z.string(),
    option: new Option(
      '-p, --security-password <securityPassword>',
      'Enter a password to encrypt your key with',
    ),
  }),
  securityVerifyPassword: createOption({
    key: 'securityVerifyPassword' as const,
    prompt: security.securityPasswordVerifyPrompt,
    validation: z.string(),
    option: new Option(
      '-p, --security-verify-password <securityVerifyPassword>',
      'Enter a password to verify with password',
    ),
  }),
  keyMnemonic: createOption({
    key: 'keyMnemonic' as const,
    prompt: keys.keyMnemonicPrompt,
    validation: z.string(),
    option: new Option(
      '-m, --key-mnemonic <keyMnemonic>',
      'Enter your 12-word mnemonic phrase to generate keys from',
    ),
  }),
  keyUsePassword: createOption({
    key: 'keyUsePassword' as const,
    prompt: genericActionsPrompts.actionAskForPassword,
    validation: z.string(),
    option: new Option(
      '-up, --key-use-password <keyUsePassword>',
      'Do you want to use a password to encrypt your key? (yes/no)',
    ),
  }),
  keyFilename: createOption({
    key: 'keyFilename' as const,
    prompt: () => generic.genericFileNamePrompt('key'),
    validation: z.string(),
    option: new Option(
      '-f, --key-filename <keyFilename>',
      'Enter filename to store your key in',
    ),
  }),
  typescriptClean: createOption({
    key: 'typescriptClean' as const,
    prompt: typescript.typescriptClean,
    validation: z.boolean(),
    option: new Option('--typescript-clean', 'Clean existing generated files'),
  }),
  typescriptCapsInterface: createOption({
    key: 'typescriptCapsInterface' as const,
    prompt: typescript.typescriptCapsInterface,
    validation: z.string().optional(),
    option: new Option(
      '--typescript-caps-interface <interface>',
      'Custom name for the interface of the caps. Can be used to create a type definition with a limited set of capabilities.',
    ),
  }),
  typescriptFile: createOption({
    key: 'typescriptFile' as const,
    prompt: typescript.typescriptFile,
    validation: z.string().optional(),
    option: new Option(
      '--typescript-file <file>',
      'Generate d.ts from Pact contract file(s) (comma separated)',
    ),
    expand: async (file: string) => {
      return file
        .split(',')
        .map((value) => value.trim())
        .filter((f) => f.length);
    },
  }),
  typescriptContract: createOption({
    key: 'typescriptContract' as const,
    prompt: typescript.typescriptContract,
    validation: z.string().optional(),
    option: new Option(
      '--typescript-contract <contractName>',
      'Generate d.ts from Pact contract(s) from the blockchain (comma separated)',
    ),
    expand: async (contracts: string) => {
      return contracts
        .split(',')
        .map((value) => value.trim())
        .filter((c) => c.length);
    },
  }),
  typescriptNamespace: createOption({
    key: 'typescriptNamespace' as const,
    prompt: typescript.typescriptNamespace,
    validation: z.string().optional(),
    option: new Option(
      '--typescript-namespace <string>',
      'use as the namespace of the contract if its not clear in the contract',
    ),
  }),
  key: createOption({
    key: 'key' as const,
    prompt: keys.keyDeleteSelectPrompt,
    validation: z.string(),
    option: new Option('-k, --key <key>', 'Select key from keyfile'),
  }),
  keyMessage: createOption({
    key: 'keyMessage' as const,
    prompt: keys.keyMessagePrompt,
    validation: z.string(),
    option: new Option(
      '-n, --key-message <keyMessage>',
      'Enter message to decrypt',
    ),
    transform: async (keyMessage: string) => {
      if (keyMessage.includes(WALLET_EXT) || keyMessage.includes(KEY_EXT)) {
        const keyFileContent = await readKeyFileContent(keyMessage);
        if (typeof keyFileContent === 'string') {
          return keyFileContent;
        }
        return keyFileContent?.secretKey;
      }
      return keyMessage;
    },
  }),
  // TX
  outFileJson: createOption({
    key: 'outFile',
    prompt: tx.outFilePrompt,
    validation: z.string().optional(),
    option: new Option(
      '-o, --out-file <outFile>',
      'Enter the file name to save the output',
    ),
    defaultIsOptional: true,
    transform(value: string) {
      if (!value) return null;
      const file = value.endsWith('.json') ? value : `${value}.json`;
      return join(process.cwd(), file);
    },
  }),
  selectTemplate: createOption({
    key: 'template',
    option: new Option('--template <template>', 'select a template'),
    validation: z.string(),
    prompt: tx.selectTemplate,
    async expand(templateInput: string) {
      // option 1. --template="send"
      // option 2. --template="./send.ktpl"

      let template = defaultTemplates[templateInput];

      if (template === undefined) {
        // not in template list, try to load from file
        const templatePath = join(process.cwd(), templateInput);
        const file = await services.filesystem.readFile(templatePath);

        if (file === null) {
          // not in file either, error
          throw Error(`Template "${templateInput}" not found`);
        }

        template = file;
      }

      const variables = getTemplateVariables(template);

      return { template, variables };
    },
  }),
  templateVariables: createOption({
    key: 'templateVariables',
    validation: z.object({}).passthrough(),
    option: new Option(
      '--template-variables <templateVariables>',
      'template variables',
    ),
    prompt: templateVariables,
  }),
} as const;

export type GlobalOptions = typeof globalOptions;
export type GlobalFlags = typeof globalFlags;<|MERGE_RESOLUTION|>--- conflicted
+++ resolved
@@ -208,19 +208,7 @@
       'Directory where the log file will be generated. (e.g. ./kadena/simulation-logs/',
     ),
   }),
-<<<<<<< HEAD
-  simulateMaxTime: createOption({
-    key: 'maxTime' as const,
-    prompt: simulatePrompts.simulateMaxTimePrompt,
-    validation: z.number().optional(),
-    option: new Option(
-      '-t, --max-time <maxTime>',
-      'Specify the maximum time in miliseconds the simulation will run.',
-    ),
-  }),
-
-=======
->>>>>>> 257eb178
+
   // Network
   networkName: createOption({
     key: 'network' as const,
