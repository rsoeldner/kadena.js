--- conflicted
+++ resolved
@@ -4,21 +4,9 @@
 
 // TO-DO: Implement this command
 // choices: [
-<<<<<<< HEAD
-//   'Encrypt an unencryptedSeed',
-//       '> List of unencryptedSeeds',
-//          '> select and encrypt an unencryptedSeed',
 //   'Re-encrypt a key with a new password',
-//       '> List of encryptedSeeds',
-//          '> select and encrypt with given password',
-//   'Delete a key',
-//       '> List of all keys',
-//          '> select and delete a key',
-=======
-//   'Re-encrypt a key with a new password',
-//       '> List of encrypted keys',
+//       '> List of encrypted seeds',
 //          '> select and re-encrypt with given password',
->>>>>>> e4b66288
 //   'Exit'
 // ],
 
