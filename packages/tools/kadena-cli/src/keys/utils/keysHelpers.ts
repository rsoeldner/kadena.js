--- conflicted
+++ resolved
@@ -1,8 +1,4 @@
-<<<<<<< HEAD
-import type { IKeyPair } from '@kadena/types';
-=======
 import yaml from 'js-yaml';
->>>>>>> 1e81d5f2
 import { join } from 'node:path';
 import sanitizeFilename from 'sanitize-filename';
 
