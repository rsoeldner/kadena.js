import yaml from 'js-yaml';
<<<<<<< HEAD
=======
import { basename, join } from 'node:path';
>>>>>>> 0af79d7b
import sanitizeFilename from 'sanitize-filename';

import type { EncryptedString } from '@kadena/hd-wallet';
import {
  KEY_EXT,
  KEY_LEGACY_EXT,
  PLAIN_KEY_DIR,
  WALLET_DIR,
  WALLET_EXT,
  WALLET_LEGACY_EXT,
} from '../../constants/config.js';
import { services } from '../../services/index.js';
<<<<<<< HEAD

=======
import { notEmpty } from '../../utils/helpers.js';
>>>>>>> 0af79d7b
import type { IKeyPair } from './storage.js';
import { getFilesWithExtension, readKeyFileContent } from './storage.js';

import { join } from 'path';

export interface IWalletConfig {
  securityPassword: string;
  keyWallet: string;
  legacy?: boolean;
}

export interface IWallet {
  folder: string;
  legacy: boolean;
  wallet: string;
  keys: string[];
}

/**
 * Ensures that the wallet directory exists. If the directory does not exist,
 * the process is terminated and exits.
 */
export async function ensureWalletExists(): Promise<void> {
  if (!(await services.filesystem.directoryExists(WALLET_DIR))) {
    console.error(`No Wallet created yet. Please create a wallet first.`);
    process.exit(1);
  }
}

/**
 * Helper method to get all information about a wallet
 * @param wallet wallet name without extension
 * @returns
 */
export async function getWallet(walletFile: string): Promise<IWallet | null> {
  // Determine type of wallet
  const walletNameParts = walletFile.split('.');
  const isLegacy =
    walletNameParts.length === 3 &&
    walletNameParts[1] === 'legacy' &&
    walletNameParts[2] === 'wallet';
  const isRegular =
    walletNameParts.length === 2 && walletNameParts[1] === 'wallet';

  if (!isRegular && !isLegacy) {
    console.trace(
      `Invalid wallet file given to getWallet: "${walletFile}", expected full file name`,
    );
    return null;
  }

  // const walletName = walletNameParts[0];
  const walletName = sanitizeFilename(walletNameParts[0]).toLocaleLowerCase();
  const walletDir = join(WALLET_DIR, walletName);
  const fileExists = await services.filesystem.fileExists(
    join(walletDir, walletFile),
  );
  if (!fileExists) return null;

  const files = await services.filesystem.readDir(walletDir);

  const keys = files
    .filter((file) => file.endsWith(KEY_EXT))
    .filter((file) => isLegacy === file.includes(KEY_LEGACY_EXT));

  return {
    folder: walletName,
    wallet: walletFile,
    legacy: isLegacy,
    keys,
  };
}

export async function getWalletContent(
  walletPath: string,
  // eslint-disable-next-line @rushstack/no-new-null
): Promise<string | null> {
  const wallet = await getWallet(walletPath);
  if (!wallet) return null;
  return await services.filesystem.readFile(
    join(WALLET_DIR, wallet.folder, wallet.wallet),
  );
}

export type IPlainKey = IKeyPair & {
  alias: string;
  key: string;
  index: number;
  legacy: boolean;
};

export type IWalletKey = IPlainKey & {
  wallet: IWallet;
};

const readKeyFile = async (path: string): Promise<IPlainKey> => {
  const key = basename(path);
  const file = await services.filesystem.readFile(path);
  const parsed = yaml.load(file ?? '') as {
    publicKey?: string;
    secretKey?: string;
  };

  if (parsed.publicKey === undefined) {
    throw new Error(`Public key not found for key path "${path}"`);
  }

  const index =
    Number(
      (parsed as { index?: string }).index ??
        (key.match(/-([0-9]+)\.key$/)?.[1] as string),
    ) || 0;
  const alias = key.replace('.key', '').split('-').slice(0, 1).join('-');
  const legacy = key.endsWith(KEY_LEGACY_EXT);

  return {
    key,
    alias,
    index,
    legacy,
    publicKey: parsed.publicKey,
    secretKey: parsed.secretKey,
  };
};

/**
 * This method throws if key is not found because we expect getWallet to have been used
 * which means the key must exist on the filesystem
 * @param wallet result of getWallet
 * @param key key as present in wallet.keys array
 * @returns key information
 */
export const getWalletKey = async (
  wallet: IWallet,
  key: string,
): Promise<IWalletKey> => {
  const plainKey = await readKeyFile(join(WALLET_DIR, wallet.folder, key));
  return {
    ...plainKey,
    wallet,
  };
};

export const getAllPlainKeys = async (): Promise<IPlainKey[]> => {
  const keys = await getAllPlainKeyFiles();
  const result = await Promise.all(
    keys.map((key) => readKeyFile(join(PLAIN_KEY_DIR, key))),
  );
  return result;
};

export const getAllWalletKeys = async (): Promise<IWalletKey[]> => {
  const walletNames = await getAllWallets();
  const wallets = await Promise.all(
    walletNames.map((wallet) => getWallet(wallet)),
  );
  const keys = await Promise.all(
    wallets
      .filter(notEmpty)
      .map((wallet) =>
        Promise.all(wallet.keys.map((key) => getWalletKey(wallet, key))),
      ),
  );
  return keys.flat();
};

/**
 * Fetches all key files (non-legacy) from a specified wallet directory.
 *
 * This function retrieves all files with the standard key extension (.key by default)
 * from the given wallet directory.
 *
 * @param {string} walletName - The name of the wallet directory to search within.
 * @returns {string[]} An array of plain key filenames without their extensions.
 */
export async function getKeysFromWallet(walletName: string): Promise<string[]> {
  return await getFilesWithExtension(join(WALLET_DIR, walletName), KEY_EXT);
}

/**
 * Fetches all legacy key files from a specified wallet directory.
 *
 * This function retrieves all files with the legacy key extension (e.g., .legacyKey)
 * from the given wallet directory.
 *
 * @param {string} walletName - The name of the wallet directory to search within.
 * @returns {string[]} An array of legacy key filenames without their extensions.
 */
export async function getLegacyKeysFromWallet(
  walletName: string,
): Promise<string[]> {
  return await getFilesWithExtension(
    join(WALLET_DIR, walletName),
    KEY_LEGACY_EXT,
  );
}

/**
 * Fetches all standard wallet files from a specified directory.
 *
 * This function retrieves all wallet files (non-legacy) from the given wallet directory.
 *
 * @param {string} walletName - The name of the wallet directory to search within.
 * @returns {string[]} An array of standard wallet filenames without their extensions.
 */
export async function getWallets(walletName: string): Promise<string[]> {
  return await getFilesWithExtension(join(WALLET_DIR, walletName), WALLET_EXT);
}

/**
 * Fetches all legacy wallet files from a specified directory.
 *
 * This function retrieves all legacy wallet files from the given wallet directory.
 *
 * @param {string} walletName - The name of the wallet directory to search within.
 * @returns {string[]} An array of legacy wallet filenames without their extensions.
 */
export async function getLegacyWallets(walletName: string): Promise<string[]> {
  return await getFilesWithExtension(
    join(WALLET_DIR, walletName),
    WALLET_LEGACY_EXT,
  );
}

/**
 * Fetches all wallet filenames (both standard and legacy) from the main wallet directory, including their extensions.
 *
 * This function retrieves all wallet filenames, both standard and legacy, from each wallet subdirectory
 * within the main wallet directory. The filenames returned will include their respective extensions.
 *
 * @returns {string[]} An array of all wallet filenames with their extensions.
 */
export async function getAllWallets(): Promise<string[]> {
  await ensureWalletExists();

  const walletDirs = await services.filesystem.readDir(WALLET_DIR);

  let wallets: string[] = [];

  for (const dirName of walletDirs) {
    if (
      !(await services.filesystem.directoryExists(join(WALLET_DIR, dirName)))
    ) {
      continue;
    }

    wallets = wallets.concat(
      await getFilesWithExtension(join(WALLET_DIR, dirName), WALLET_LEGACY_EXT),
    );

    wallets = wallets.concat(
      await getFilesWithExtension(join(WALLET_DIR, dirName), WALLET_EXT),
    );
  }

  return wallets;
}

export async function getAllPlainKeyFiles(): Promise<string[]> {
  return await getFilesWithExtension(PLAIN_KEY_DIR, KEY_EXT);
}

/**
 * Converts a Uint8Array to a hexadecimal string.
 *
 * This function takes a Uint8Array and returns its equivalent hexadecimal string representation.
 *
 * @param {Uint8Array} bytes - The Uint8Array to be converted.
 * @returns {string} The hexadecimal string representation of the input bytes.
 */
export const toHexStr = (bytes: Uint8Array): string =>
  Buffer.from(bytes).toString('hex');

/**
 * Converts a hexadecimal string to a Uint8Array.
 *
 * This function takes a hexadecimal string and returns its equivalent Uint8Array representation.
 *
 * @param {string} hexStr - The hexadecimal string to be converted.
 * @returns {Uint8Array} The Uint8Array representation of the input hexadecimal string.
 */
export const fromHexStr = (hexStr: string): Uint8Array =>
  new Uint8Array(Buffer.from(hexStr, 'hex'));

/**
 * Parses the input string to determine if it represents a single number or a range of numbers.
 * The function can handle ranges separated by either a hyphen '-' or a comma ','.
 *
 * @param {string} input - The input string to be parsed. The format can be a single number (e.g., "5")
 *                         or a range (e.g., "1-10" or "1,10").
 * @returns {number | [number, number]} - If the input is a single number, returns the number.
 *                                        If the input is a range, returns a tuple of two numbers
 *                                        representing the start and end of the range.
 * @throws {Error} - Throws an error if the input format is not valid, either for a single number or a range.
 */
export function parseKeyIndexOrRange(input: string): number | [number, number] {
  const trimmedInput = input.trim();
  const hasHyphen = trimmedInput.includes('-');
  const hasComma = trimmedInput.includes(',');
  const hasInvalidInput = /[^0-9,\- ]/.test(trimmedInput);

  if (hasInvalidInput) {
    throw new Error('Invalid number input. e.g "1" or "1-10" or "1,10"');
  }

  const rangeSeparator = hasHyphen ? '-' : hasComma ? ',' : undefined;

  if (rangeSeparator) {
    const parts = trimmedInput
      .split(rangeSeparator)
      .map((part) => parseInt(part, 10));
    if (parts.length === 2 && parts.every(Number.isInteger)) {
      return [parts[0], parts[1]];
    } else {
      throw new Error(
        'Invalid range format. Expected format: "start-end" or "start, end" e.g "1-10" or "1,10".',
      );
    }
  } else {
    const number = parseInt(trimmedInput, 10);
    if (!Number.isInteger(number)) {
      throw new Error('Invalid number format. e.g "1"');
    }
    return number;
  }
}

/**
 * Extracts the start index from the output of parseKeyIndexOrRange.
 *
 * @param {number | [number, number]} rangeOrNumber - The result from parseKeyIndexOrRange, can be a single number or a range tuple.
 * @returns {number} - The start index
 * @throws {TypeError} - Throws if the input is not a number or a valid range tuple.
 */
export function extractStartIndex(
  rangeOrNumber: number | [number, number],
): number {
  if (typeof rangeOrNumber === 'number') {
    return rangeOrNumber;
  } else if (
    Array.isArray(rangeOrNumber) &&
    rangeOrNumber.length === 2 &&
    rangeOrNumber.every((elem) => typeof elem === 'number')
  ) {
    return rangeOrNumber[0];
  } else {
    throw new TypeError(
      'Invalid input: Input must be a number or a range tuple of two numbers.',
    );
  }
}

/*
 * Parses a string input to extract key pairs in either JSON or custom string format.
 *
 * @param {string} input - The string input containing the key pairs in either JSON
 *                         array format or custom string format.
 * @returns {IKeyPair[]} An array of objects, each containing 'publicKey' and 'secretKey'.
 * @throws {Error} If the input is neither valid JSON format nor valid custom string format,
 *                 or if required keys are missing in either format.
 */
export function parseKeyPairsInput(input: string): IKeyPair[] {
  try {
    const keyPairs = JSON.parse(input);
    if (
      Array.isArray(keyPairs) &&
      keyPairs.every(
        (keyPair) =>
          typeof keyPair.publicKey === 'string' &&
          typeof keyPair.secretKey === 'string',
      )
    ) {
      return keyPairs as IKeyPair[];
    }
    throw new Error('Invalid JSON format');
  } catch (error) {
    return input.split(';').map((pairStr) => {
      const keyValuePairs = pairStr
        .trim()
        .split(',')
        .reduce((acc: Partial<IKeyPair>, keyValue) => {
          const [key, value] = keyValue.split('=').map((item) => item.trim());
          if (key === 'publicKey') {
            acc.publicKey = value;
          } else if (key === 'secretKey') {
            acc.secretKey = value as EncryptedString | string;
          } else if (key === 'index') {
            acc.index = parseInt(value);
          }
          return acc;
        }, {});

      if (
        keyValuePairs.publicKey === undefined ||
        keyValuePairs.secretKey === undefined
      ) {
        throw new Error(
          'Invalid custom string format. Expected "publicKey=xxx,secretKey=xxx;..."',
        );
      }
      return keyValuePairs as IKeyPair;
    });
  }
}

/**
 * Retrieves wallet directories, optionally filtering by wallet name.
 * @param {string} [walletName] - Optional name of the wallet.
 * @returns {Promise<string[]>}
 */
export async function getWalletDirectories(
  walletName?: string,
): Promise<string[]> {
  if (walletName !== undefined) {
    return [walletName];
  }
  return services.filesystem.readDir(WALLET_DIR);
}

/**
 * Retrieves key file names from the specified directory.
 * @param {string} dirName - The name of the directory to search.
 * @returns {Promise<string[]>}
 */
export async function getKeyFilesFromDirectory(
  dirName: string,
): Promise<string[]> {
  const keyFiles = await getKeysFromWallet(dirName);
  const legacyKeyFiles = await getLegacyKeysFromWallet(dirName);
  return [...keyFiles, ...legacyKeyFiles];
}

/**
 * Reads a key file and extracts the public key, index, and optionally the private key.
 * @param {string} walletDir - The directory of the wallet.
 * @param {string} keyFile - The key file name.
 * @returns {Promise<IKeyPair | undefined>}
 */
export async function readKeyPairAndIndexFromFile(
  walletDir: string,
  keyFile: string,
): Promise<IKeyPair | undefined> {
  const keyContent = (await readKeyFileContent(join(walletDir, keyFile))) as
    | IKeyPair
    | undefined;

  if (
    keyContent !== undefined &&
    'publicKey' in keyContent &&
    'index' in keyContent
  ) {
    const result: IKeyPair = {
      publicKey: keyContent.publicKey,
      index: keyContent.index,
    };

    if ('secretKey' in keyContent) {
      result.secretKey = keyContent.secretKey;
    }

    return result;
  }

  return undefined;
}
/**
 * Retrieves public keys and their indices from the file system within the specified wallet directories.
 * @param {string} [walletName] - Optional name of the wallet.
 * @returns {Promise<Array<IKeyPair>>}
 */
export async function getKeyPairAndIndicesFromFileSystem(
  walletName?: string,
): Promise<Array<IKeyPair>> {
  const walletDirs = await getWalletDirectories(walletName);
  const publicKeysAndIndices: Array<IKeyPair> = [];
  const encounteredPublicKeys = new Set<string>();

  for (const dirName of walletDirs) {
    const walletDir = join(WALLET_DIR, dirName);
    if (!(await services.filesystem.directoryExists(walletDir))) {
      continue;
    }

    const keyFiles = await getKeyFilesFromDirectory(dirName);

    const publicKeyPromises = keyFiles.map((keyFile) =>
      readKeyPairAndIndexFromFile(walletDir, keyFile),
    );
    const keys = await Promise.all(publicKeyPromises);

    keys.forEach((key) => {
      if (key && !encounteredPublicKeys.has(key.publicKey)) {
        encounteredPublicKeys.add(key.publicKey);
        publicKeysAndIndices.push(key);
      }
    });
  }

  return publicKeysAndIndices;
}

/**
 * Gets all key files from all wallets.
 * @returns {Promise<string[]>} A promise that resolves to an array of key file paths.
 */
export async function getAllKeyFilesFromAllWallets(): Promise<string[]> {
  await ensureWalletExists();
  const wallets = await services.filesystem.readDir(WALLET_DIR);

  let allKeys: string[] = [];

  for (const walletName of wallets) {
    const keys: string[] = await getKeyFilesFromDirectory(walletName);
    allKeys = [...allKeys, ...keys];
  }
  return allKeys;
}<|MERGE_RESOLUTION|>--- conflicted
+++ resolved
@@ -1,8 +1,5 @@
 import yaml from 'js-yaml';
-<<<<<<< HEAD
-=======
 import { basename, join } from 'node:path';
->>>>>>> 0af79d7b
 import sanitizeFilename from 'sanitize-filename';
 
 import type { EncryptedString } from '@kadena/hd-wallet';
@@ -15,15 +12,10 @@
   WALLET_LEGACY_EXT,
 } from '../../constants/config.js';
 import { services } from '../../services/index.js';
-<<<<<<< HEAD
-
-=======
+
 import { notEmpty } from '../../utils/helpers.js';
->>>>>>> 0af79d7b
 import type { IKeyPair } from './storage.js';
 import { getFilesWithExtension, readKeyFileContent } from './storage.js';
-
-import { join } from 'path';
 
 export interface IWalletConfig {
   securityPassword: string;
