--- conflicted
+++ resolved
@@ -1,8 +1,4 @@
 import { input, select } from '@inquirer/prompts';
-<<<<<<< HEAD
-import type { ICustomNetworkChoice } from '../networks/utils/networkHelpers.js';
-import { capitalizeFirstLetter, isAlphabetic } from '../utils/helpers.js';
-=======
 import { validateMnemonic } from '@scure/bip39';
 import { wordlist } from '@scure/bip39/wordlists/english';
 
@@ -20,7 +16,6 @@
 import { readKeyFileContent } from '../keys/utils/storage.js';
 import type { IPrompt } from '../utils/createOption.js';
 import { isAlphanumeric } from '../utils/helpers.js';
->>>>>>> 71a1b045
 
 export async function keyWallet(): Promise<string> {
   return await input({
