import { input, select } from '@inquirer/prompts';
import type { IUnsignedCommand } from '@kadena/types';
import chalk from 'chalk';
<<<<<<< HEAD
import { z } from 'zod';
import { getTransactions } from '../tx/utils/helpers.js';

import { TRANSACTION_FOLDER_NAME } from '../constants/config.js';
import type { IWalletKey } from '../keys/utils/keysHelpers.js';
=======
>>>>>>> 0af79d7b
import {
  getAllPlainKeys,
  getAllWalletKeys,
} from '../keys/utils/keysHelpers.js';
import { defaultTemplates } from '../tx/commands/templates/templates.js';
import type { IPrompt } from '../utils/createOption.js';

const CommandPayloadStringifiedJSONSchema = z.string();
const PactTransactionHashSchema = z.string();

const ISignatureJsonSchema = z.union([
  z.object({
    sig: z.union([z.string(), z.null()]),
  }),
  z.null(),
]);

export const IUnsignedCommandSchema = z.object({
  cmd: CommandPayloadStringifiedJSONSchema,
  hash: PactTransactionHashSchema,
  sigs: z.array(ISignatureJsonSchema).optional(),
});

export const ICommandSchema = z.object({
  cmd: CommandPayloadStringifiedJSONSchema,
  hash: PactTransactionHashSchema,
  sigs: z.array(ISignatureJsonSchema),
});

export async function txUnsignedCommandPrompt(): Promise<IUnsignedCommand> {
  const result = await input({
    message: `Enter your transaction to sign:`,
    validate: (inputString) => {
      try {
        const parsedInput = JSON.parse(inputString);
        IUnsignedCommandSchema.parse(parsedInput);
        return true;
      } catch (error) {
        console.log('error', error);
        return 'Incorrect Format. Please enter a valid Unsigned Command.';
      }
    },
  });
  return JSON.parse(result) as IUnsignedCommand;
}

export const transactionSelectPrompt: IPrompt<string> = async (args) => {
  const existingTransactions: string[] = await getTransactions(
    args.signed as boolean,
    args.path as string,
  );

  if (existingTransactions.length === 0) {
    console.log(chalk.red('No transactions found. Exiting.'));
    process.exit(0);
  }

  const choices = existingTransactions.map((transaction) => ({
    value: transaction,
    name: `Transaction: ${transaction}`,
  }));

  const selectedTransaction = await select({
    message: 'Select a transaction file',
    choices: choices,
  });

  return selectedTransaction;
};

export async function txTransactionDirPrompt(): Promise<string> {
  return await input({
    message: `Enter your transaction directory (default: '${TRANSACTION_FOLDER_NAME}'):`,
    validate: function (input) {
      const validPathRegex = /^$|^\/[A-Za-z0-9._-]+$/;

      if (!validPathRegex.test(input)) {
        return 'Invalid directory format! Please enter a valid directory path starting with "/"';
      }
      return true;
    },
    default: `/${TRANSACTION_FOLDER_NAME}`,
  });
}

export const selectTemplate: IPrompt<string> = async () => {
  const defaultTemplateKeys = Object.keys(defaultTemplates);

  const choices = [
    {
      value: 'filepath',
      name: 'Select file path',
    },
    ...defaultTemplateKeys.map((x) => ({ value: x, name: x })),
  ];

  const result = await select({
    message: 'Which template do you want to use:',
    choices,
  });

  if (result === 'filepath') {
    const result = await input({
      message: 'File path:',
    });
    return result;
  }

  return result;
};

// aliases in templates need to select aliases for keys and/or accounts
// in account, we need to know what value exactly is expected. like public key, account name, or keyset
// the idea is to expect specific naming for the variables, like "account-from" or "pk-from" or "keyset-from"

const getAllAccounts = async (): Promise<string[]> => {
  // Wait for account implementation
  return [];
};

const promptVariableValue = async (key: string): Promise<string> => {
  if (key.startsWith('account-')) {
    // search for account alias
    const accounts = await getAllAccounts();
    const choices = [
      {
        value: '_manual_',
        name: 'Enter account manually',
      },
      ...accounts.map((x) => ({ value: x, name: x })),
    ];
    const value = await select({
      message: `Select account alias for template value ${key}:`,
      choices,
    });

    if (value === '_manual_') {
      return await input({
        message: `Manual entry for account for template value ${key}:`,
        validate: (value) => {
          if (value === '') return `${key} cannot be empty`;
          return true;
        },
      });
    }

    return value;
  }
  if (key.startsWith('pk-')) {
    const walletKeys = await getAllWalletKeys();
    const plainKeys = await getAllPlainKeys();

    const choices = [
      {
        value: '_manual_',
        name: 'Enter public key manually',
      },
      ...walletKeys.map((key) => ({
        value: `${key.wallet.wallet}:${key.key}`,
        name: `${key.alias} (wallet ${key.wallet.folder})`,
      })),
      ...plainKeys.map((key) => ({
        value: `plain:${key.key}`,
        name: `${key.alias} (plain key)`,
      })),
    ];
    const value = await select({
      message: `Select public key alias for template value ${key}:`,
      choices,
    });

    if (value === '_manual_') {
      return await input({
        message: `Manual entry for public key for template value ${key}:`,
        validate: (value) => {
          if (value === '') return `${key} cannot be empty`;
          return true;
        },
      });
    }
    const selectedKey =
      walletKeys.find((x) => x.key === value) ??
      plainKeys.find((x) => x.key === value);
    if (selectedKey === undefined) throw new Error('public key not found');

    console.log(
      `${chalk.green('>')} Key alias ${selectedKey.alias} using public key ${
        selectedKey.publicKey
      }`,
    );
    return selectedKey.publicKey;
  }
  if (key.startsWith('keyset-')) {
    // search for key alias
    const alias = await input({
      message: `Template value for keyset ${key}:`,
      validate: (value) => {
        if (value === '') return `${key} cannot be empty`;
        return true;
      },
    });
    console.log('keyset alias', alias);
    return alias;
  }

  return await input({
    message: `Template value ${key}:`,
    validate: (value) => {
      if (value === '') return `${key} cannot be empty`;
      return true;
    },
  });
};

export const templateVariables: IPrompt<Record<string, string>> = async (
  args,
) => {
  const values = args.values as string[] | undefined;
  const variables = args.variables as string[] | undefined;

  if (!values || !variables) return {};

  const variableValues = {} as Record<string, string>;

  for (const variable of variables) {
    const match = values.find((value) => value.startsWith(`--${variable}=`));
    if (match !== undefined) variableValues[variable] = match.split('=')[1];
    else {
      variableValues[variable] = await promptVariableValue(variable);
    }
  }

  return variableValues;
};

export const outFilePrompt: IPrompt<string | null> = async (args) => {
  const result = await input({
    message: 'Where do you want to save the output',
  });
  return result ? result : null;
};<|MERGE_RESOLUTION|>--- conflicted
+++ resolved
@@ -1,14 +1,11 @@
 import { input, select } from '@inquirer/prompts';
 import type { IUnsignedCommand } from '@kadena/types';
 import chalk from 'chalk';
-<<<<<<< HEAD
 import { z } from 'zod';
 import { getTransactions } from '../tx/utils/helpers.js';
 
 import { TRANSACTION_FOLDER_NAME } from '../constants/config.js';
-import type { IWalletKey } from '../keys/utils/keysHelpers.js';
-=======
->>>>>>> 0af79d7b
+
 import {
   getAllPlainKeys,
   getAllWalletKeys,
