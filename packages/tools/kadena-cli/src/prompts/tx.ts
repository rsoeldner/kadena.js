--- conflicted
+++ resolved
@@ -1,10 +1,18 @@
 import { input, select } from '@inquirer/prompts';
-<<<<<<< HEAD
 import type { IUnsignedCommand } from '@kadena/types';
 import chalk from 'chalk';
 import { z } from 'zod';
 import { getTransactions } from '../tx/utils/helpers.js';
 import { isAlphanumeric } from '../utils/helpers.js';
+
+import type { IWalletKey } from '../keys/utils/keysHelpers.js';
+import {
+  getAllWallets,
+  getWallet,
+  getWalletKey,
+} from '../keys/utils/keysHelpers.js';
+import { defaultTemplates } from '../tx/commands/templates/templates.js';
+import type { IPrompt } from '../utils/createOption.js';
 
 const CommandPayloadStringifiedJSONSchema = z.string();
 const PactTransactionHashSchema = z.string();
@@ -79,16 +87,6 @@
     },
   });
 }
-=======
-import chalk from 'chalk';
-import type { IWalletKey } from '../keys/utils/keysHelpers.js';
-import {
-  getAllWallets,
-  getWallet,
-  getWalletKey,
-} from '../keys/utils/keysHelpers.js';
-import { defaultTemplates } from '../tx/commands/templates/templates.js';
-import type { IPrompt } from '../utils/createOption.js';
 
 export const selectTemplate: IPrompt<string> = async () => {
   const defaultTemplateKeys = Object.keys(defaultTemplates);
@@ -257,5 +255,4 @@
     message: 'Where do you want to save the output',
   });
   return result ? result : null;
-};
->>>>>>> 1e81d5f2
+};