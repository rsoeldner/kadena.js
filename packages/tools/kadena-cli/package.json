{
  "name": "@kadena/kadena-cli",
  "version": "0.0.1",
  "private": true,
  "description": "",
  "keywords": [],
  "repository": {
    "type": "git",
    "url": "https://github.com/kadena-community/kadena.js.git",
    "directory": "packages/libs/kadena-cli"
  },
  "license": "ISC",
  "contributors": [
    "Danillo Felixdaal <danillo@kadena.io>",
    "Albert Groothedde <albert@kadena.io",
    "Jesse van Muijden <jesse@kadena.io",
    "Jermaine Jong <jermaine@kadena.io",
    "Javad Khalilian <javad@kadena.io>"
  ],
  "type": "module",
  "bin": {
    "kadena": "./bin/kadena-cli.js"
  },
  "files": [
    "dist",
    "lib"
  ],
  "scripts": {
    "build": "tsc",
    "build:generate": "pnpm run generate:ts && pnpm run build",
    "dev": "node --loader @swc-node/register/esm src/index.ts",
    "format": "pnpm run /^format:.*/",
    "format:md": "remark README.md -o --use @kadena-dev/markdown",
    "format:src": "prettier config src --write",
    "generate:ts": "pactjs contract-generate --contract user.coin-faucet --api https://api.testnet.chainweb.com/chainweb/0.0/testnet04/chain/1/pact",
    "lint": "eslint src --ext .js,.ts --fix",
    "test": "vitest"
  },
  "dependencies": {
    "@inquirer/prompts": "^3.0.4",
    "@kadena/client": "workspace:^",
    "@kadena/cryptography-utils": "workspace:*",
<<<<<<< HEAD
    "@kadena/hd-wallet": "workspace:^",
=======
    "@kadena/hd-wallet": "workspace:*",
>>>>>>> fc0d9f49
    "@kadena/pactjs": "workspace:*",
    "@kadena/pactjs-cli": "workspace:^",
    "@kadena/pactjs-generator": "workspace:*",
    "@scure/bip39": "^1.2.1",
    "cardano-crypto.js": "https://github.com/kadena-io/cardano-crypto.js.git#jam@chainweaver-keygen",
    "chalk": "^4.1.2",
    "clear": "^0.1.0",
    "commander": "^11.0.0",
    "cross-fetch": "~3.1.5",
    "cross-spawn": "~7.0.3",
    "debug": "~4.3.4",
    "ed25519-keygen": "^0.4.8",
    "js-yaml": "~4.1.0",
    "mkdirp": "~1.0.4",
    "node-fetch": "~2.6.2",
    "pact-lang-api": "^4.2.0",
    "rimraf": "~5.0.1",
    "sanitize-filename": "^1.6.3",
    "yaml": "~2.1.1",
    "zod": "~3.18.0"
  },
  "devDependencies": {
    "@kadena-dev/eslint-config": "workspace:*",
    "@kadena-dev/markdown": "workspace:*",
    "@kadena-dev/shared-config": "workspace:*",
    "@kadena/types": "workspace:*",
    "@rushstack/eslint-config": "~3.3.0",
    "@rushstack/heft": "~0.50.6",
    "@swc-node/register": "^1.6.8",
<<<<<<< HEAD
=======
    "@types/clear": "^0.1.2",
>>>>>>> fc0d9f49
    "@types/cross-spawn": "~6.0.2",
    "@types/debug": "~4.1.7",
    "@types/heft-jest": "~1.0.3",
    "@types/isomorphic-fetch": "~0.0.36",
    "@types/js-yaml": "^4.0.5",
    "@types/mkdirp": "~1.0.2",
    "@types/node": "^16.0.0",
    "@types/rimraf": "~3.0.2",
    "eslint": "^8.45.0",
    "prettier": "~3.0.0",
    "typescript": "5.2.2",
    "vitest": "^0.34.6"
  }
}<|MERGE_RESOLUTION|>--- conflicted
+++ resolved
@@ -40,11 +40,7 @@
     "@inquirer/prompts": "^3.0.4",
     "@kadena/client": "workspace:^",
     "@kadena/cryptography-utils": "workspace:*",
-<<<<<<< HEAD
-    "@kadena/hd-wallet": "workspace:^",
-=======
     "@kadena/hd-wallet": "workspace:*",
->>>>>>> fc0d9f49
     "@kadena/pactjs": "workspace:*",
     "@kadena/pactjs-cli": "workspace:^",
     "@kadena/pactjs-generator": "workspace:*",
@@ -74,10 +70,7 @@
     "@rushstack/eslint-config": "~3.3.0",
     "@rushstack/heft": "~0.50.6",
     "@swc-node/register": "^1.6.8",
-<<<<<<< HEAD
-=======
     "@types/clear": "^0.1.2",
->>>>>>> fc0d9f49
     "@types/cross-spawn": "~6.0.2",
     "@types/debug": "~4.1.7",
     "@types/heft-jest": "~1.0.3",
