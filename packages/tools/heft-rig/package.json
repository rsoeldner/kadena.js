--- conflicted
+++ resolved
@@ -25,14 +25,9 @@
     "@rushstack/eslint-config": "~3.3.0",
     "@rushstack/heft": "~0.50.6",
     "@types/heft-jest": "~1.0.3",
-<<<<<<< HEAD
-    "prettier": "~2.8.8",
-    "sort-package-json": "~2.4.1"
-=======
     "eslint": "^8.45.0",
     "prettier": "~3.0.0",
     "sort-package-json": "~2.5.1"
->>>>>>> c3acd19a
   },
   "peerDependencies": {
     "@rushstack/heft": "~0.50.6"
