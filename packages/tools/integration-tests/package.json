--- conflicted
+++ resolved
@@ -23,12 +23,6 @@
   "types": "lib/index.d.ts",
   "scripts": {
     "build": "heft build --clean",
-<<<<<<< HEAD
-    "format:pkg": "sort-package-json",
-=======
-    "format": "npm run format:pkg && npm run format:src",
-    "format:ci": "prettier config src --check",
->>>>>>> ef6f9c84
     "format:src": "prettier config src --write",
     "lint": "eslint package.json src --ext .js,.ts --fix",
     "precommit": "pnpm run test --silent",
