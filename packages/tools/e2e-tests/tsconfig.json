--- conflicted
+++ resolved
@@ -1,26 +1,8 @@
 {
   "extends": "./node_modules/@kadena-dev/shared-config/tsconfig-base.json",
   "compilerOptions": {
-<<<<<<< HEAD
-    "rootDir": "./",
-    "types": ["node", ".kadena/pactjs-generated"],
-    "target": "ES2020",
-    "skipLibCheck": true,
-    "noEmit": true,
-    "incremental": true,
-    "moduleResolution": "node",
-    "resolveJsonModule": true,
-    "isolatedModules": true,
-    "declaration": false, // fixes pnpm issue: https://github.com/microsoft/TypeScript/issues/42873
-    "declarationMap": false,
-    "jsx": "preserve",
-    "allowJs": true
-  },
-  "files": ["playwright.tools.config.ts", "playwright.base.config.ts"]
-=======
     "rootDir": ".",
     "types": ["node"]
   },
   "include": ["**/*.ts", "/**/*.tsx"]
->>>>>>> 24f2788f
 }