{
  "name": "@kadena-dev/e2e-tests",
  "version": "0.0.2",
  "private": true,
  "scripts": {
    "build": "pnpm run /^generate:.*:contract/",
    "devnet": "docker run --rm -it -p 8080:8080 kadena/devnet",
    "format": "pnpm run --sequential /^format:.*/",
    "format:lint": "pnpm run lint:src --fix",
    "format:md": "remark README.md -o --use @kadena-dev/markdown",
    "format:src": "prettier . --cache --write",
    "generate:coin:contract": "pactjs contract-generate --contract coin --api https://api.testnet.chainweb.com/chainweb/0.0/testnet04/chain/1/pact --chain 1 --network testnet",
    "install:chromium": "npx playwright install chromium",
    "lint": "pnpm run /^lint:.*/",
    "lint:fmt": "prettier . --cache --check",
    "lint:pkg": "lint-package",
    "lint:src": "eslint src --ext .js,.ts",
<<<<<<< HEAD
    "test": "echo \"no test required\"",
    "test:e2e": "playwright test"
=======
    "test:e2e": "playwright test",
    "test:e2e:docs": "playwright test -c playwright.docs.config.ts",
    "test:e2e:tools": "playwright test -c playwright.tools.config.ts"
>>>>>>> 24f2788f
  },
  "dependencies": {
    "@kadena/client": "workspace:*",
    "@kadena/client-utils": "workspace:*",
    "@kadena/cryptography-utils": "workspace:*",
    "@kadena/pactjs": "workspace:*",
    "@kadena/pactjs-cli": "workspace:*",
    "@kadena/tools": "workspace:*"
  },
  "devDependencies": {
    "@kadena-dev/eslint-config": "workspace:*",
    "@kadena-dev/lint-package": "workspace:*",
    "@kadena-dev/markdown": "workspace:*",
    "@kadena-dev/shared-config": "workspace:*",
<<<<<<< HEAD
    "@kadena/chainweb-node-client": "workspace:*",
    "@kadena/types": "workspace:*",
    "@playwright/test": "^1.39.0",
=======
    "@playwright/test": "^1.40.1",
>>>>>>> 24f2788f
    "@rushstack/eslint-config": "~3.3.0",
    "@types/node": "^18.17.14",
    "directory-tree": "3.5.1",
    "eslint": "^8.45.0",
    "eslint-plugin-playwright": "0.16.0",
<<<<<<< HEAD
    "i18next": "21.0.0",
    "playwright-i18next-fixture": "1.0.0",
=======
    "parse-md": "2.0.5",
>>>>>>> 24f2788f
    "prettier": "~3.0.3"
  }
}<|MERGE_RESOLUTION|>--- conflicted
+++ resolved
@@ -3,58 +3,31 @@
   "version": "0.0.2",
   "private": true,
   "scripts": {
-    "build": "pnpm run /^generate:.*:contract/",
-    "devnet": "docker run --rm -it -p 8080:8080 kadena/devnet",
     "format": "pnpm run --sequential /^format:.*/",
     "format:lint": "pnpm run lint:src --fix",
     "format:md": "remark README.md -o --use @kadena-dev/markdown",
     "format:src": "prettier . --cache --write",
-    "generate:coin:contract": "pactjs contract-generate --contract coin --api https://api.testnet.chainweb.com/chainweb/0.0/testnet04/chain/1/pact --chain 1 --network testnet",
     "install:chromium": "npx playwright install chromium",
     "lint": "pnpm run /^lint:.*/",
     "lint:fmt": "prettier . --cache --check",
     "lint:pkg": "lint-package",
     "lint:src": "eslint src --ext .js,.ts",
-<<<<<<< HEAD
-    "test": "echo \"no test required\"",
-    "test:e2e": "playwright test"
-=======
     "test:e2e": "playwright test",
     "test:e2e:docs": "playwright test -c playwright.docs.config.ts",
     "test:e2e:tools": "playwright test -c playwright.tools.config.ts"
->>>>>>> 24f2788f
-  },
-  "dependencies": {
-    "@kadena/client": "workspace:*",
-    "@kadena/client-utils": "workspace:*",
-    "@kadena/cryptography-utils": "workspace:*",
-    "@kadena/pactjs": "workspace:*",
-    "@kadena/pactjs-cli": "workspace:*",
-    "@kadena/tools": "workspace:*"
   },
   "devDependencies": {
     "@kadena-dev/eslint-config": "workspace:*",
     "@kadena-dev/lint-package": "workspace:*",
     "@kadena-dev/markdown": "workspace:*",
     "@kadena-dev/shared-config": "workspace:*",
-<<<<<<< HEAD
-    "@kadena/chainweb-node-client": "workspace:*",
-    "@kadena/types": "workspace:*",
-    "@playwright/test": "^1.39.0",
-=======
     "@playwright/test": "^1.40.1",
->>>>>>> 24f2788f
     "@rushstack/eslint-config": "~3.3.0",
     "@types/node": "^18.17.14",
     "directory-tree": "3.5.1",
     "eslint": "^8.45.0",
     "eslint-plugin-playwright": "0.16.0",
-<<<<<<< HEAD
-    "i18next": "21.0.0",
-    "playwright-i18next-fixture": "1.0.0",
-=======
     "parse-md": "2.0.5",
->>>>>>> 24f2788f
     "prettier": "~3.0.3"
   }
 }