<!-- genericHeader start -->

# @kadena-dev/e2e-tests

<picture>
  <source srcset="https://raw.githubusercontent.com/kadena-community/kadena.js/main/common/images/Kadena.JS_logo-white.png" media="(prefers-color-scheme: dark)"/>
  <img src="https://raw.githubusercontent.com/kadena-community/kadena.js/main/common/images/Kadena.JS_logo-black.png" width="200" alt="kadena.js logo" />
</picture>

<!-- genericHeader end -->

E2E Tests for Kadena dApps.

This package contains the e2e tests and source code all Kadena dApps

## Table of Contents

- [Table of Contents][1]
- [Installation & Usage][2]

## Installation & Usage

### dApp

In order to run the tests, the dApp needs to be running on
[http://localhost:3000][3]. The tests will assume you deployed the dApp yourself
if a webserver is found on [http://localhost:3000][3]. if it is unable to find
one, the test framework will attempt to start the dApp for you. it is
recommended that you first execute a build of the monorepo to ensure performance
of the dev server.

### Devnet

In order to run these integrated tests, a version of devnet is also required.
`docker run -it --rm -p 127.0.0.1:8080:8080`

Once these two components have been started, either by you or the

Note: the following commands have been written to be executable from the root of
the monorepository.

1. Install dependencies, build the monorepo:

```sh
pnpm install
pnpn turbo build
```

2. Install browsers required by Playwright

```sh
pnpm --filter @kadena-dev/e2e-tests run install:chromium
```

3. Run test suite, substitute `tools` for any of the available Apps. Each App
   has it's own config file.

```sh
<<<<<<< HEAD
 pnpm --filter @kadena-dev/e2e-tests run test:e2e -c playwright.tools.config.ts
=======
pnpm run test:e2e -- -c playwright.tools.config.ts
>>>>>>> 24f2788f
```

[1]: #table-of-contents
[2]: #installation-#-usage
[3]: http://localhost:3000<|MERGE_RESOLUTION|>--- conflicted
+++ resolved
@@ -56,13 +56,10 @@
    has it's own config file.
 
 ```sh
-<<<<<<< HEAD
- pnpm --filter @kadena-dev/e2e-tests run test:e2e -c playwright.tools.config.ts
-=======
 pnpm run test:e2e -- -c playwright.tools.config.ts
->>>>>>> 24f2788f
 ```
 
 [1]: #table-of-contents
 [2]: #installation-#-usage
-[3]: http://localhost:3000+[3]: http://localhost:3000
+[4]: ./playwright.config.ts