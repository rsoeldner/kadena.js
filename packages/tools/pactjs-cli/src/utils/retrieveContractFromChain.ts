import type { ChainId } from '@kadena/client';
import { Pact } from '@kadena/client';
import { fetchModule } from './callLocal';
import { networkMap } from './networkMap';

export async function retrieveContractFromChain(
  module: string,
  apiHost: string,
  chain: number | string,
<<<<<<< HEAD
  network: keyof typeof networkMap,
=======
  network: string,
>>>>>>> 8b018a80
): Promise<string> {
  const command = Pact.builder
    .execution(`(describe-module "${module}")`)
    .setNetworkId(
      network === 'testnet' || network === 'mainnet'
        ? networkMap[network].network
        : network,
    )
    .setMeta({ chainId: chain.toString() as ChainId })
    .createTransaction();

  const { code, error } = await fetchModule(apiHost, JSON.stringify(command));

  // console.log({ code, error });

  if (error !== undefined) {
    throw new Error(
      `Could not retrieve ${module} from network:${network} - chain:${chain}\nerror: ${error}`,
    );
  }

  return code;
}<|MERGE_RESOLUTION|>--- conflicted
+++ resolved
@@ -7,11 +7,7 @@
   module: string,
   apiHost: string,
   chain: number | string,
-<<<<<<< HEAD
-  network: keyof typeof networkMap,
-=======
   network: string,
->>>>>>> 8b018a80
 ): Promise<string> {
   const command = Pact.builder
     .execution(`(describe-module "${module}")`)
