--- conflicted
+++ resolved
@@ -28,12 +28,7 @@
     "@rushstack/eslint-config": "~3.3.0",
     "@rushstack/heft": "~0.50.6",
     "@types/inquirer": "^9.0.3",
-<<<<<<< HEAD
     "@types/node": "^16.0.0",
-    "jsonc-parser": "~3.2.0",
     "prettier": "~2.8.8"
-=======
-    "@types/node": "^16.0.0"
->>>>>>> 2f3725fd
   }
 }