{
<<<<<<< HEAD
  "files": [
    "README.md"
  ],
  "imageSize": 100,
  "commit": false,
  "commitConvention": "angular",
  "contributors": [
    {
      "login": "Randynamic",
      "name": "Randy",
      "avatar_url": "https://avatars.githubusercontent.com/u/1035101?v=4",
      "profile": "http://www.randynamic.com",
      "contributions": [
        "doc"
      ]
    },
    {
      "login": "sstraatemans",
      "name": "Steven",
      "avatar_url": "https://avatars.githubusercontent.com/u/4015521?v=4",
      "profile": "https://github.com/sstraatemans",
      "contributions": [
        "code"
      ]
    },
    {
      "login": "alber70g",
      "name": "Albert G",
      "avatar_url": "https://avatars.githubusercontent.com/u/516972?v=4",
      "profile": "http://albertgroothedde.com",
      "contributions": [
        "review"
      ]
    }
  ],
  "contributorsPerLine": 7,
  "skipCi": true,
  "repoType": "github",
  "repoHost": "https://github.com",
  "projectName": "kadena.js",
  "projectOwner": "kadena-community"
=======
   "files":[
      "README.md"
   ],
   "imageSize":100,
   "commit":false,
   "commitConvention":"angular",
   "contributors":[
      {
         "login":"Randynamic",
         "name":"Randy",
         "avatar_url":"https://avatars.githubusercontent.com/u/1035101?v=4",
         "profile":"http://www.randynamic.com",
         "contributions":[
            "doc"
         ]
      },
      {
         "login":"eileenmguo",
         "name":"eileenmguo",
         "avatar_url":"https://avatars.githubusercontent.com/u/9022549?v=4",
         "profile":"https://github.com/eileenmguo",
         "contributions":[
            "code"
         ]
      },
      {
         "login":"ash-vd",
         "name":"Ashwin van Dijk",
         "avatar_url":"https://avatars.githubusercontent.com/u/9663397?v=4",
         "profile":"https://github.com/ash-vd",
         "contributions":[
            "code"
         ]
      },
      {
         "login":"sstraatemans",
         "name":"Steven",
         "avatar_url":"https://avatars.githubusercontent.com/u/4015521?v=4",
         "profile":"https://github.com/sstraatemans",
         "contributions":[
            "code"
         ]
      }
   ],
   "contributorsPerLine":7,
   "skipCi":true,
   "repoType":"github",
   "repoHost":"https://github.com",
   "projectName":"kadena.js",
   "projectOwner":"kadena-community"
>>>>>>> 18346b91
}<|MERGE_RESOLUTION|>--- conflicted
+++ resolved
@@ -1,47 +1,16 @@
 {
-<<<<<<< HEAD
   "files": [
     "README.md"
   ],
   "imageSize": 100,
   "commit": false,
   "commitConvention": "angular",
-  "contributors": [
-    {
-      "login": "Randynamic",
-      "name": "Randy",
-      "avatar_url": "https://avatars.githubusercontent.com/u/1035101?v=4",
-      "profile": "http://www.randynamic.com",
-      "contributions": [
-        "doc"
-      ]
-    },
-    {
-      "login": "sstraatemans",
-      "name": "Steven",
-      "avatar_url": "https://avatars.githubusercontent.com/u/4015521?v=4",
-      "profile": "https://github.com/sstraatemans",
-      "contributions": [
-        "code"
-      ]
-    },
-    {
-      "login": "alber70g",
-      "name": "Albert G",
-      "avatar_url": "https://avatars.githubusercontent.com/u/516972?v=4",
-      "profile": "http://albertgroothedde.com",
-      "contributions": [
-        "review"
-      ]
-    }
-  ],
-  "contributorsPerLine": 7,
+   "contributorsPerLine": 7,
   "skipCi": true,
   "repoType": "github",
   "repoHost": "https://github.com",
   "projectName": "kadena.js",
   "projectOwner": "kadena-community"
-=======
    "files":[
       "README.md"
    ],
@@ -84,6 +53,15 @@
          "contributions":[
             "code"
          ]
+      },
+      {
+        "login": "alber70g",
+        "name": "Albert G",
+        "avatar_url": "https://avatars.githubusercontent.com/u/516972?v=4",
+        "profile": "http://albertgroothedde.com",
+        "contributions": [
+          "review"
+        ]
       }
    ],
    "contributorsPerLine":7,
@@ -92,5 +70,4 @@
    "repoHost":"https://github.com",
    "projectName":"kadena.js",
    "projectOwner":"kadena-community"
->>>>>>> 18346b91
 }